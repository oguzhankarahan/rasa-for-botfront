--- conflicted
+++ resolved
@@ -41,11 +41,7 @@
     'tqdm',
     'ConfigArgParse',
     'networkx',
-<<<<<<< HEAD
-    'pymessenger2',
-=======
     'fbmessenger',
->>>>>>> 0c35ee20
     'pykwalify',
     'coloredlogs',
     'ruamel.yaml',
