--- conflicted
+++ resolved
@@ -24,10 +24,7 @@
     "aioresponses~=0.6.0",
     "moto~=1.3.8",
     "fakeredis~=1.0",
-<<<<<<< HEAD
-=======
     "mongomock~=3.18",
->>>>>>> 22f0a99f
 ]
 
 install_requires = [
@@ -40,11 +37,7 @@
     "pymongo[tls,srv]~=3.8",
     "numpy~=1.16",
     "scipy~=1.2",
-<<<<<<< HEAD
-    "tensorflow~=1.15.0",
-=======
     "tensorflow-cpu~=1.15.0",
->>>>>>> 22f0a99f
     # absl is a tensorflow dependency, but produces double logging before 0.8
     # should be removed once tensorflow requires absl > 0.8 on its own
     "absl-py>=0.8.0",
@@ -55,11 +48,7 @@
     "tensor2tensor~=1.14.0",
     "apscheduler~=3.0",
     "tqdm~=4.0",
-<<<<<<< HEAD
-    "networkx~=2.3.0",
-=======
     "networkx~=2.4.0",
->>>>>>> 22f0a99f
     "fbmessenger~=6.0",
     "pykwalify~=1.7.0",
     "coloredlogs~=10.0",
@@ -79,17 +68,10 @@
     "gevent~=1.4",
     "pytz~=2019.1",
     "python-dateutil~=2.8",
-<<<<<<< HEAD
-    "rasa-sdk~=1.5.0",
-    "colorclass~=2.2",
-    "terminaltables~=3.1",
-    "sanic~=19.9",
-=======
     "rasa-sdk~=1.7.0",
     "colorclass~=2.2",
     "terminaltables~=3.1",
     "sanic~=19.9.0",
->>>>>>> 22f0a99f
     "sanic-cors==0.9.9.post1",
     "sanic-jwt~=1.3",
     # needed because of https://github.com/RasaHQ/rasa/issues/5216
