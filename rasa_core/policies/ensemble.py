--- conflicted
+++ resolved
@@ -272,15 +272,9 @@
                 policy_object = constr_func(**policy)
                 parsed_policies.append(policy_object)
             except(ImportError, AttributeError):
-<<<<<<< HEAD
-                raise InvalidPolicyConfig("Module for policy '{}' could not be "
-                                          "loaded. Please make sure the name "
-                                          "is a valid policy."
-=======
                 raise InvalidPolicyConfig("Module for policy '{}' could not "
                                           "be loaded. Please make sure the "
                                           "name is a valid policy."
->>>>>>> 67e3a4b8
                                           "".format(policy_name))
 
         return parsed_policies
