--- conflicted
+++ resolved
@@ -1,12 +1,4 @@
-<<<<<<< HEAD
-from __future__ import absolute_import
-from __future__ import division
-from __future__ import print_function
-from __future__ import unicode_literals
-
 import json
-=======
->>>>>>> 431f1f90
 import logging
 import os
 import typing
