--- conflicted
+++ resolved
@@ -134,7 +134,6 @@
     return decorator
 
 
-<<<<<<< HEAD
 def _create_agent(
         model_directory,  # type: Text
         interpreter,  # type: Union[Text,NLI,None]
@@ -142,13 +141,6 @@
         tracker_store=None,  # type: Optional[TrackerStore]
         generator=None
 ):
-=======
-def _create_agent(model_directory,  # type: Text
-                  interpreter,  # type: Union[Text,NLI,None]
-                  action_factory=None,  # type: Optional[Text]
-                  tracker_store=None  # type: Optional[TrackerStore]
-                  ):
->>>>>>> 23d037e3
     # type: (...) -> Optional[Agent]
     try:
 
