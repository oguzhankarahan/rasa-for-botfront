from setuptools import setup, find_packages

setup(
    name="rasa_addons",
<<<<<<< HEAD
    version="2.3.3.2.addon-1",
=======
    version="2.3.3.3",
>>>>>>> 4dcd932b
    author="Botfront",
    description="Rasa Addons - Components for Rasa and Botfront",
    install_requires=[
        "requests",
        "requests_futures",
        "fuzzy_matcher",
        "fbmessenger",
        "sgqlc",
        'pypred @ git+https://git@github.com/dialoguemd/pypred.git@7e30c9078e8a34a4ba3ecf96c6ea826173b25063',
    ],
    packages=find_packages(),
    licence="Apache 2.0",
    url="https://botfront.io",
    author_email="hi@botfront.io",
)<|MERGE_RESOLUTION|>--- conflicted
+++ resolved
@@ -2,11 +2,7 @@
 
 setup(
     name="rasa_addons",
-<<<<<<< HEAD
-    version="2.3.3.2.addon-1",
-=======
-    version="2.3.3.3",
->>>>>>> 4dcd932b
+    version="2.3.3.3-addon.1",
     author="Botfront",
     description="Rasa Addons - Components for Rasa and Botfront",
     install_requires=[
