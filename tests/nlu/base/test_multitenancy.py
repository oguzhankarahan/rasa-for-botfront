# -*- coding: utf-8 -*-
import os
import pytest
import tempfile


from rasa.nlu import config
from rasa.nlu.data_router import DataRouter
from rasa.nlu.model import Trainer
from rasa.nlu.server import create_app
from tests.nlu.utilities import ResponseTest


@pytest.fixture(scope="module")
def router(component_builder):
    """Test sanic server."""

    if "TRAVIS_BUILD_DIR" in os.environ:
        root_dir = os.environ["TRAVIS_BUILD_DIR"]
    else:
        root_dir = os.getcwd()

<<<<<<< HEAD
    train_models(component_builder,
                 os.path.join(root_dir, "data/examples/rasa/demo-rasa.json"))
=======
    _, nlu_log_file = tempfile.mkstemp(suffix="_rasa_nlu_logs.json")

    train_models(
        component_builder, os.path.join(root_dir, "data/examples/rasa/demo-rasa.json")
    )
>>>>>>> 5749b841

    router = DataRouter(os.path.join(root_dir, "test_projects"))
    return router


@pytest.fixture
def app(router):
    _, nlu_log_file = tempfile.mkstemp(suffix="_rasa_nlu_logs.json")

    rasa = create_app(
        router,
        logfile=nlu_log_file)

    return rasa.test_client


<<<<<<< HEAD
@pytest.mark.parametrize("response_test", [
    ResponseTest(
        "/parse?q=food&project=test_project_mitie",
        {"entities": [], "intent": "affirm", "text": "food"}
    ),
    ResponseTest(
        "/parse?q=food&project=test_project_mitie_2",
        {"entities": [], "intent": "restaurant_search", "text": "food"}
    ),
    ResponseTest(
        "/parse?q=food&project=test_project_spacy",
        {"entities": [], "intent": "restaurant_search", "text": "food"}
    ),
])
=======
@pytest.mark.parametrize(
    "response_test",
    [
        ResponseTest(
            "http://dummy-uri/parse?q=food&project=test_project_mitie",
            {"entities": [], "intent": "affirm", "text": "food"},
        ),
        ResponseTest(
            "http://dummy-uri/parse?q=food&project=test_project_mitie_2",
            {"entities": [], "intent": "restaurant_search", "text": "food"},
        ),
        ResponseTest(
            "http://dummy-uri/parse?q=food&project=test_project_spacy",
            {"entities": [], "intent": "restaurant_search", "text": "food"},
        ),
    ],
)
@pytest.inlineCallbacks
>>>>>>> 5749b841
def test_get_parse(app, response_test):
    _, response = app.get(response_test.endpoint)
    rjs = response.json

<<<<<<< HEAD
    assert response.status == 200
    assert all(prop in rjs
               for prop in ['entities', 'intent', 'text'])


@pytest.mark.parametrize("response_test", [
    ResponseTest(
        "/parse?q=food",
        {"error": "No project found with name 'default'."}
    ),
    ResponseTest(
        "/parse?q=food&project=umpalumpa",
        {"error": "No project found with name 'umpalumpa'."}
    )
])
=======
    assert response.code == 200
    assert all(prop in rjs for prop in ["entities", "intent", "text"])


@pytest.mark.parametrize(
    "response_test",
    [
        ResponseTest(
            "http://dummy-uri/parse?q=food",
            {"error": "No project found with name 'default'."},
        ),
        ResponseTest(
            "http://dummy-uri/parse?q=food&project=umpalumpa",
            {"error": "No project found with name 'umpalumpa'."},
        ),
    ],
)
@pytest.inlineCallbacks
>>>>>>> 5749b841
def test_get_parse_invalid_model(app, response_test):
    _, response = app.get(response_test.endpoint)
    rjs = response.json
    assert response.status == 404
    assert rjs.get("error").startswith(response_test.expected_response["error"])


<<<<<<< HEAD
@pytest.mark.parametrize("response_test", [
    ResponseTest(
        "/parse",
        {"entities": [], "intent": "affirm", "text": "food"},
        payload={"q": "food", "project": "test_project_mitie"}
    ),
    ResponseTest(
        "/parse",
        {"entities": [], "intent": "restaurant_search", "text": "food"},
        payload={"q": "food", "project": "test_project_mitie_2"}
    ),
    ResponseTest(
        "/parse",
        {"entities": [], "intent": "restaurant_search", "text": "food"},
        payload={"q": "food", "project": "test_project_spacy"}
    ),
])
def test_post_parse(app, response_test):
    _, response = app.post(response_test.endpoint,
                           json=response_test.payload)
    rjs = response.json
    assert response.status == 200
    assert all(prop in rjs for prop in ['entities', 'intent', 'text'])
=======
@pytest.mark.parametrize(
    "response_test",
    [
        ResponseTest(
            "http://dummy-uri/parse",
            {"entities": [], "intent": "affirm", "text": "food"},
            payload={"q": "food", "project": "test_project_mitie"},
        ),
        ResponseTest(
            "http://dummy-uri/parse",
            {"entities": [], "intent": "restaurant_search", "text": "food"},
            payload={"q": "food", "project": "test_project_mitie_2"},
        ),
        ResponseTest(
            "http://dummy-uri/parse",
            {"entities": [], "intent": "restaurant_search", "text": "food"},
            payload={"q": "food", "project": "test_project_spacy"},
        ),
    ],
)
@pytest.inlineCallbacks
def test_post_parse(app, response_test):
    response = yield app.post(response_test.endpoint, json=response_test.payload)
    rjs = yield response.json()
    assert response.code == 200
    assert all(prop in rjs for prop in ["entities", "intent", "text"])
>>>>>>> 5749b841


def test_post_parse_specific_model(app):
    _, status = app.get("/status")
    sjs = status.json
    project = sjs["available_projects"]["test_project_spacy"]
    model = project["available_models"][-1]

<<<<<<< HEAD
    query = ResponseTest("/parse",
                         {"entities": [], "intent": "affirm", "text": "food"},
                         payload={"q": "food",
                                  "project": "test_project_spacy",
                                  "model": model})
=======
    query = ResponseTest(
        "http://dummy-uri/parse",
        {"entities": [], "intent": "affirm", "text": "food"},
        payload={"q": "food", "project": "test_project_spacy", "model": model},
    )
>>>>>>> 5749b841

    _, response = app.post(query.endpoint, json=query.payload)
    assert response.status == 200

    # check that that model now is loaded in the server
    _, status = app.get("/status")
    sjs = status.json
    project = sjs["available_projects"]["test_project_spacy"]
    assert model in project["loaded_models"]


<<<<<<< HEAD
@pytest.mark.parametrize("response_test", [
    ResponseTest(
        "/parse",
        {"error": "No project found with name 'default'."},
        payload={"q": "food"}
    ),
    ResponseTest(
        "/parse",
        {"error": "No project found with name 'umpalumpa'."},
        payload={"q": "food", "project": "umpalumpa"}
    ),
])
def test_post_parse_invalid_model(app, response_test):
    _, response = app.post(response_test.endpoint,
                           json=response_test.payload)
    rjs = response.json
    assert response.status == 404
=======
@pytest.mark.parametrize(
    "response_test",
    [
        ResponseTest(
            "http://dummy-uri/parse",
            {"error": "No project found with name 'default'."},
            payload={"q": "food"},
        ),
        ResponseTest(
            "http://dummy-uri/parse",
            {"error": "No project found with name 'umpalumpa'."},
            payload={"q": "food", "project": "umpalumpa"},
        ),
    ],
)
@pytest.inlineCallbacks
def test_post_parse_invalid_model(app, response_test):
    response = yield app.post(response_test.endpoint, json=response_test.payload)
    rjs = yield response.json()
    assert response.code == 404
>>>>>>> 5749b841
    assert rjs.get("error").startswith(response_test.expected_response["error"])


def train_models(component_builder, data):
    # Retrain different multitenancy models
    def train(cfg_name, project_name):
        from rasa.nlu import training_data

        cfg = config.load(cfg_name)
        trainer = Trainer(cfg, component_builder)
        training_data = training_data.load_data(data)

        trainer.train(training_data)
        trainer.persist("test_projects", project_name=project_name)

    train("sample_configs/config_pretrained_embeddings_spacy.yml", "test_project_spacy")
    train("sample_configs/config_pretrained_embeddings_mitie.yml", "test_project_mitie")
    train(
        "sample_configs/config_pretrained_embeddings_mitie_2.yml",
        "test_project_mitie_2",
    )<|MERGE_RESOLUTION|>--- conflicted
+++ resolved
@@ -20,16 +20,8 @@
     else:
         root_dir = os.getcwd()
 
-<<<<<<< HEAD
     train_models(component_builder,
                  os.path.join(root_dir, "data/examples/rasa/demo-rasa.json"))
-=======
-    _, nlu_log_file = tempfile.mkstemp(suffix="_rasa_nlu_logs.json")
-
-    train_models(
-        component_builder, os.path.join(root_dir, "data/examples/rasa/demo-rasa.json")
-    )
->>>>>>> 5749b841
 
     router = DataRouter(os.path.join(root_dir, "test_projects"))
     return router
@@ -46,7 +38,6 @@
     return rasa.test_client
 
 
-<<<<<<< HEAD
 @pytest.mark.parametrize("response_test", [
     ResponseTest(
         "/parse?q=food&project=test_project_mitie",
@@ -61,31 +52,11 @@
         {"entities": [], "intent": "restaurant_search", "text": "food"}
     ),
 ])
-=======
-@pytest.mark.parametrize(
-    "response_test",
-    [
-        ResponseTest(
-            "http://dummy-uri/parse?q=food&project=test_project_mitie",
-            {"entities": [], "intent": "affirm", "text": "food"},
-        ),
-        ResponseTest(
-            "http://dummy-uri/parse?q=food&project=test_project_mitie_2",
-            {"entities": [], "intent": "restaurant_search", "text": "food"},
-        ),
-        ResponseTest(
-            "http://dummy-uri/parse?q=food&project=test_project_spacy",
-            {"entities": [], "intent": "restaurant_search", "text": "food"},
-        ),
-    ],
-)
-@pytest.inlineCallbacks
->>>>>>> 5749b841
+
 def test_get_parse(app, response_test):
     _, response = app.get(response_test.endpoint)
     rjs = response.json
 
-<<<<<<< HEAD
     assert response.status == 200
     assert all(prop in rjs
                for prop in ['entities', 'intent', 'text'])
@@ -101,26 +72,7 @@
         {"error": "No project found with name 'umpalumpa'."}
     )
 ])
-=======
-    assert response.code == 200
-    assert all(prop in rjs for prop in ["entities", "intent", "text"])
 
-
-@pytest.mark.parametrize(
-    "response_test",
-    [
-        ResponseTest(
-            "http://dummy-uri/parse?q=food",
-            {"error": "No project found with name 'default'."},
-        ),
-        ResponseTest(
-            "http://dummy-uri/parse?q=food&project=umpalumpa",
-            {"error": "No project found with name 'umpalumpa'."},
-        ),
-    ],
-)
-@pytest.inlineCallbacks
->>>>>>> 5749b841
 def test_get_parse_invalid_model(app, response_test):
     _, response = app.get(response_test.endpoint)
     rjs = response.json
@@ -128,7 +80,6 @@
     assert rjs.get("error").startswith(response_test.expected_response["error"])
 
 
-<<<<<<< HEAD
 @pytest.mark.parametrize("response_test", [
     ResponseTest(
         "/parse",
@@ -152,34 +103,6 @@
     rjs = response.json
     assert response.status == 200
     assert all(prop in rjs for prop in ['entities', 'intent', 'text'])
-=======
-@pytest.mark.parametrize(
-    "response_test",
-    [
-        ResponseTest(
-            "http://dummy-uri/parse",
-            {"entities": [], "intent": "affirm", "text": "food"},
-            payload={"q": "food", "project": "test_project_mitie"},
-        ),
-        ResponseTest(
-            "http://dummy-uri/parse",
-            {"entities": [], "intent": "restaurant_search", "text": "food"},
-            payload={"q": "food", "project": "test_project_mitie_2"},
-        ),
-        ResponseTest(
-            "http://dummy-uri/parse",
-            {"entities": [], "intent": "restaurant_search", "text": "food"},
-            payload={"q": "food", "project": "test_project_spacy"},
-        ),
-    ],
-)
-@pytest.inlineCallbacks
-def test_post_parse(app, response_test):
-    response = yield app.post(response_test.endpoint, json=response_test.payload)
-    rjs = yield response.json()
-    assert response.code == 200
-    assert all(prop in rjs for prop in ["entities", "intent", "text"])
->>>>>>> 5749b841
 
 
 def test_post_parse_specific_model(app):
@@ -188,19 +111,11 @@
     project = sjs["available_projects"]["test_project_spacy"]
     model = project["available_models"][-1]
 
-<<<<<<< HEAD
     query = ResponseTest("/parse",
                          {"entities": [], "intent": "affirm", "text": "food"},
                          payload={"q": "food",
                                   "project": "test_project_spacy",
                                   "model": model})
-=======
-    query = ResponseTest(
-        "http://dummy-uri/parse",
-        {"entities": [], "intent": "affirm", "text": "food"},
-        payload={"q": "food", "project": "test_project_spacy", "model": model},
-    )
->>>>>>> 5749b841
 
     _, response = app.post(query.endpoint, json=query.payload)
     assert response.status == 200
@@ -212,7 +127,6 @@
     assert model in project["loaded_models"]
 
 
-<<<<<<< HEAD
 @pytest.mark.parametrize("response_test", [
     ResponseTest(
         "/parse",
@@ -230,28 +144,6 @@
                            json=response_test.payload)
     rjs = response.json
     assert response.status == 404
-=======
-@pytest.mark.parametrize(
-    "response_test",
-    [
-        ResponseTest(
-            "http://dummy-uri/parse",
-            {"error": "No project found with name 'default'."},
-            payload={"q": "food"},
-        ),
-        ResponseTest(
-            "http://dummy-uri/parse",
-            {"error": "No project found with name 'umpalumpa'."},
-            payload={"q": "food", "project": "umpalumpa"},
-        ),
-    ],
-)
-@pytest.inlineCallbacks
-def test_post_parse_invalid_model(app, response_test):
-    response = yield app.post(response_test.endpoint, json=response_test.payload)
-    rjs = yield response.json()
-    assert response.code == 404
->>>>>>> 5749b841
     assert rjs.get("error").startswith(response_test.expected_response["error"])
 
 
