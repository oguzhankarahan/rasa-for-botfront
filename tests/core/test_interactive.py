import asyncio
import json
<<<<<<< HEAD
from typing import Text
=======
from collections import deque
from typing import Text, List
>>>>>>> 22f0a99f

import pytest
import uuid

from _pytest.monkeypatch import MonkeyPatch
from aioresponses import aioresponses
from mock import Mock

import rasa.utils.io
from rasa.core.actions import action
from rasa.core.channels import UserMessage
from rasa.core.domain import Domain
from rasa.core.events import BotUttered
from rasa.core.trackers import DialogueStateTracker
from rasa.core.training import interactive
<<<<<<< HEAD
from rasa.nlu.training_data.loading import RASA, MARKDOWN
from rasa.utils.endpoints import EndpointConfig
from rasa.core.actions.action import default_actions
from rasa.core.domain import Domain
from rasa.nlu.training_data import Message
from tests.utilities import latest_request, json_of_latest_request
=======
from rasa.importers.rasa import TrainingDataImporter
from rasa.nlu.training_data import Message
from rasa.nlu.training_data.loading import RASA, MARKDOWN
from rasa.utils.endpoints import EndpointConfig
from tests import utilities
>>>>>>> 22f0a99f
from tests.core.conftest import DEFAULT_DOMAIN_PATH_WITH_SLOTS


@pytest.fixture
def mock_endpoint():
    return EndpointConfig("https://example.com")


@pytest.fixture
def mock_file_importer(
    default_stack_config: Text, default_nlu_data: Text, default_stories_file: Text,
):
    domain_path = DEFAULT_DOMAIN_PATH_WITH_SLOTS
    return TrainingDataImporter.load_from_config(
        default_stack_config, domain_path, [default_nlu_data, default_stories_file]
    )


async def test_send_message(mock_endpoint):
    sender_id = uuid.uuid4().hex

    url = f"{mock_endpoint.url}/conversations/{sender_id}/messages"
    with aioresponses() as mocked:
        mocked.post(url, payload={})

        await interactive.send_message(mock_endpoint, sender_id, "Hello")

        r = utilities.latest_request(mocked, "post", url)

        assert r

        expected = {"sender": "user", "text": "Hello", "parse_data": None}

        assert utilities.json_of_latest_request(r) == expected


async def test_request_prediction(mock_endpoint):
    sender_id = uuid.uuid4().hex

    url = f"{mock_endpoint.url}/conversations/{sender_id}/predict"

    with aioresponses() as mocked:
        mocked.post(url, payload={})

        await interactive.request_prediction(mock_endpoint, sender_id)

        assert utilities.latest_request(mocked, "post", url) is not None


def test_bot_output_format():
    message = {
        "event": "bot",
        "text": "Hello!",
        "data": {
            "image": "http://example.com/myimage.png",
            "attachment": "My Attachment",
            "buttons": [
                {"title": "yes", "payload": "/yes"},
                {"title": "no", "payload": "/no", "extra": "extra"},
            ],
            "elements": [
                {
                    "title": "element1",
                    "buttons": [{"title": "button1", "payload": "/button1"}],
                },
                {
                    "title": "element2",
                    "buttons": [{"title": "button2", "payload": "/button2"}],
                },
            ],
            "quick_replies": [
                {
                    "title": "quick_reply1",
                    "buttons": [{"title": "button3", "payload": "/button3"}],
                },
                {
                    "title": "quick_reply2",
                    "buttons": [{"title": "button4", "payload": "/button4"}],
                },
            ],
        },
    }
    from rasa.core.events import Event

    bot_event = Event.from_parameters(message)

    assert isinstance(bot_event, BotUttered)

    formatted = interactive.format_bot_output(bot_event)
    assert formatted == (
        "Hello!\n"
        "Image: http://example.com/myimage.png\n"
        "Attachment: My Attachment\n"
        "Buttons:\n"
        "1: yes (/yes)\n"
        '2: no (/no) - {"extra": "extra"}\n'
        "Type out your own message...\n"
        "Elements:\n"
        '1: element1 - {"buttons": '
        '[{"payload": "/button1", "title": "button1"}]'
        '}\n2: element2 - {"buttons": '
        '[{"payload": "/button2", "title": "button2"}]'
        "}\nQuick replies:\n"
        '1: quick_reply1 - {"buttons": '
        '[{"payload": "/button3", "title": "button3"}'
        ']}\n2: quick_reply2 - {"buttons": '
        '[{"payload": "/button4", "title": "button4"}'
        "]}"
    )


def test_latest_user_message():
    tracker_dump = "data/test_trackers/tracker_moodbot.json"
    tracker_json = json.loads(rasa.utils.io.read_file(tracker_dump))

    m = interactive.latest_user_message(tracker_json.get("events"))

    assert m is not None
    assert m["event"] == "user"
    assert m["text"] == "/mood_great"


def test_latest_user_message_on_no_events():
    m = interactive.latest_user_message([])

    assert m is None


def test_all_events_before_user_msg():
    tracker_dump = "data/test_trackers/tracker_moodbot.json"
    tracker_json = json.loads(rasa.utils.io.read_file(tracker_dump))
    evts = tracker_json.get("events")

    m = interactive.all_events_before_latest_user_msg(evts)

    assert m is not None
    assert m == evts[:4]


def test_all_events_before_user_msg_on_no_events():
    assert interactive.all_events_before_latest_user_msg([]) == []


async def test_print_history(mock_endpoint):
    tracker_dump = rasa.utils.io.read_file("data/test_trackers/tracker_moodbot.json")

    sender_id = uuid.uuid4().hex

    url = "{}/conversations/{}/tracker?include_events=AFTER_RESTART".format(
        mock_endpoint.url, sender_id
    )
    with aioresponses() as mocked:
        mocked.get(url, body=tracker_dump, headers={"Accept": "application/json"})

        await interactive._print_history(sender_id, mock_endpoint)

        assert utilities.latest_request(mocked, "get", url) is not None


async def test_is_listening_for_messages(mock_endpoint):
    tracker_dump = rasa.utils.io.read_file("data/test_trackers/tracker_moodbot.json")

    sender_id = uuid.uuid4().hex

    url = "{}/conversations/{}/tracker?include_events=APPLIED".format(
        mock_endpoint.url, sender_id
    )
    with aioresponses() as mocked:
        mocked.get(url, body=tracker_dump, headers={"Content-Type": "application/json"})

        is_listening = await interactive.is_listening_for_message(
            sender_id, mock_endpoint
        )

        assert is_listening


def test_splitting_conversation_at_restarts():
    tracker_dump = "data/test_trackers/tracker_moodbot.json"
    evts = json.loads(rasa.utils.io.read_file(tracker_dump)).get("events")
    evts_wo_restarts = evts[:]
    evts.insert(2, {"event": "restart"})
    evts.append({"event": "restart"})

    split = interactive._split_conversation_at_restarts(evts)
    assert len(split) == 2
    assert [e for s in split for e in s] == evts_wo_restarts
    assert len(split[0]) == 2
    assert len(split[0]) == 2


def test_as_md_message():
    parse_data = {
        "text": "Hello there rasa.",
        "entities": [{"start": 12, "end": 16, "entity": "name", "value": "rasa"}],
        "intent": {"name": "greeting", "confidence": 0.9},
    }
    md = interactive._as_md_message(parse_data)
    assert md == "Hello there [rasa](name)."


def test_entity_annotation_merge_with_original():
    parse_original = {
        "text": "Hello there rasa, it's me, paula.",
        "entities": [
            {
                "start": 12,
                "end": 16,
                "entity": "name1",
                "value": "rasa",
                "extractor": "batman",
            }
        ],
        "intent": {"name": "greeting", "confidence": 0.9},
    }
    parse_annotated = {
        "text": "Hello there rasa, it's me, paula.",
        "entities": [
            {"start": 12, "end": 16, "entity": "name1", "value": "rasa"},
            {"start": 26, "end": 31, "entity": "name2", "value": "paula"},
        ],
        "intent": {"name": "greeting", "confidence": 0.9},
    }

    entities = interactive._merge_annotated_and_original_entities(
        parse_annotated, parse_original
    )
    assert entities == [
        {
            "start": 12,
            "end": 16,
            "entity": "name1",
            "value": "rasa",
            "extractor": "batman",
        },
        {"start": 26, "end": 31, "entity": "name2", "value": "paula"},
    ]


def test_validate_user_message():
    parse_data = {
        "text": "Hello there rasa.",
        "parse_data": {
            "entities": [{"start": 12, "end": 16, "entity": "name", "value": "rasa"}],
            "intent": {"name": "greeting", "confidence": 0.9},
        },
    }
    assert interactive._validate_user_regex(parse_data, ["greeting", "goodbye"])
    assert not interactive._validate_user_regex(parse_data, ["goodbye"])


async def test_undo_latest_msg(mock_endpoint):
    tracker_dump = rasa.utils.io.read_file("data/test_trackers/tracker_moodbot.json")

    sender_id = uuid.uuid4().hex

    url = "{}/conversations/{}/tracker?include_events=ALL".format(
        mock_endpoint.url, sender_id
    )
    append_url = "{}/conversations/{}/tracker/events".format(
        mock_endpoint.url, sender_id
    )
    with aioresponses() as mocked:
        mocked.get(url, body=tracker_dump)
        mocked.post(append_url)

        await interactive._undo_latest(sender_id, mock_endpoint)

        r = utilities.latest_request(mocked, "post", append_url)

        assert r

        # this should be the events the interactive call send to the endpoint
        # these events should have the last utterance omitted
        corrected_event = utilities.json_of_latest_request(r)
        assert corrected_event["event"] == "undo"


def test_utter_custom_message():
    test_event = """
      {
      "data": {
        "attachment": null,
        "buttons": null,
        "elements": [
          {
            "a": "b"
          }
        ]
      },
      "event": "bot",
      "text": null,
      "timestamp": 1542649219.331037
    }
    """
    actual = interactive._chat_history_table([json.loads(test_event)])

    assert json.dumps({"a": "b"}) in actual


async def test_interactive_domain_persistence(mock_endpoint, tmpdir):
    # Test method interactive._write_domain_to_file

    tracker_dump = "data/test_trackers/tracker_moodbot.json"
    tracker_json = rasa.utils.io.read_json_file(tracker_dump)

    events = tracker_json.get("events", [])

    domain_path = tmpdir.join("interactive_domain_save.yml").strpath

    url = f"{mock_endpoint.url}/domain"
    with aioresponses() as mocked:
        mocked.get(url, payload={})

        serialised_domain = await interactive.retrieve_domain(mock_endpoint)
        old_domain = Domain.from_dict(serialised_domain)

        await interactive._write_domain_to_file(domain_path, events, old_domain)

    saved_domain = rasa.utils.io.read_config_file(domain_path)

<<<<<<< HEAD
    for default_action in default_actions():
=======
    for default_action in action.default_actions():
>>>>>>> 22f0a99f
        assert default_action.name() not in saved_domain["actions"]


async def test_filter_intents_before_save_nlu_file():
    # Test method interactive._filter_messages
    from random import choice

    greet = {"intent": "greet", "text_features": [0.5]}
    goodbye = {"intent": "goodbye", "text_features": [0.5]}
    test_msgs = [Message("How are you?", greet), Message("I am inevitable", goodbye)]

    domain_file = DEFAULT_DOMAIN_PATH_WITH_SLOTS
    domain = Domain.load(domain_file)
    intents = domain.intents

    msgs = test_msgs.copy()
    if intents:
        msgs.append(Message("/" + choice(intents), greet))

    assert test_msgs == interactive._filter_messages(msgs)


@pytest.mark.parametrize(
    "path, expected_format",
    [("bla.json", RASA), ("other.md", MARKDOWN), ("unknown", MARKDOWN)],
)
def test_get_nlu_target_format(path: Text, expected_format: Text):
<<<<<<< HEAD
    assert interactive._get_nlu_target_format(path) == expected_format
=======
    assert interactive._get_nlu_target_format(path) == expected_format


@pytest.mark.parametrize(
    "trackers, expected_trackers",
    [
        (
            [DialogueStateTracker.from_events("one", [])],
            [deque([]), UserMessage.DEFAULT_SENDER_ID],
        ),
        (
            [
                str(i)
                for i in range(
                    interactive.MAX_NUMBER_OF_TRAINING_STORIES_FOR_VISUALIZATION + 1
                )
            ],
            [UserMessage.DEFAULT_SENDER_ID],
        ),
    ],
)
async def test_initial_plotting_call(
    mock_endpoint: EndpointConfig,
    monkeypatch: MonkeyPatch,
    trackers: List[Text],
    expected_trackers: List[Text],
    mock_file_importer: TrainingDataImporter,
):
    get_training_trackers = Mock(return_value=trackers)
    monkeypatch.setattr(
        interactive, "_get_training_trackers", asyncio.coroutine(get_training_trackers)
    )

    monkeypatch.setattr(interactive.utils, "is_limit_reached", lambda _, __: True)

    plot_trackers = Mock()
    monkeypatch.setattr(interactive, "_plot_trackers", asyncio.coroutine(plot_trackers))

    url = f"{mock_endpoint.url}/domain"
    with aioresponses() as mocked:
        mocked.get(url, payload={})

        await interactive.record_messages(mock_endpoint, mock_file_importer)

    get_training_trackers.assert_called_once()
    plot_trackers.assert_called_once_with(
        expected_trackers, interactive.DEFAULT_STORY_GRAPH_FILE, mock_endpoint
    )


async def test_not_getting_trackers_when_skipping_visualization(
    mock_endpoint: EndpointConfig, monkeypatch: MonkeyPatch
):
    get_trackers = Mock()
    monkeypatch.setattr(interactive, "_get_tracker_events_to_plot", get_trackers)

    monkeypatch.setattr(interactive.utils, "is_limit_reached", lambda _, __: True)

    url = f"{mock_endpoint.url}/domain"
    with aioresponses() as mocked:
        mocked.get(url, payload={})

        await interactive.record_messages(
            mock_endpoint, mock_file_importer, skip_visualization=True
        )

    get_trackers.assert_not_called()
>>>>>>> 22f0a99f
<|MERGE_RESOLUTION|>--- conflicted
+++ resolved
@@ -1,11 +1,7 @@
 import asyncio
 import json
-<<<<<<< HEAD
-from typing import Text
-=======
 from collections import deque
 from typing import Text, List
->>>>>>> 22f0a99f
 
 import pytest
 import uuid
@@ -21,20 +17,11 @@
 from rasa.core.events import BotUttered
 from rasa.core.trackers import DialogueStateTracker
 from rasa.core.training import interactive
-<<<<<<< HEAD
-from rasa.nlu.training_data.loading import RASA, MARKDOWN
-from rasa.utils.endpoints import EndpointConfig
-from rasa.core.actions.action import default_actions
-from rasa.core.domain import Domain
-from rasa.nlu.training_data import Message
-from tests.utilities import latest_request, json_of_latest_request
-=======
 from rasa.importers.rasa import TrainingDataImporter
 from rasa.nlu.training_data import Message
 from rasa.nlu.training_data.loading import RASA, MARKDOWN
 from rasa.utils.endpoints import EndpointConfig
 from tests import utilities
->>>>>>> 22f0a99f
 from tests.core.conftest import DEFAULT_DOMAIN_PATH_WITH_SLOTS
 
 
@@ -356,11 +343,7 @@
 
     saved_domain = rasa.utils.io.read_config_file(domain_path)
 
-<<<<<<< HEAD
-    for default_action in default_actions():
-=======
     for default_action in action.default_actions():
->>>>>>> 22f0a99f
         assert default_action.name() not in saved_domain["actions"]
 
 
@@ -388,9 +371,6 @@
     [("bla.json", RASA), ("other.md", MARKDOWN), ("unknown", MARKDOWN)],
 )
 def test_get_nlu_target_format(path: Text, expected_format: Text):
-<<<<<<< HEAD
-    assert interactive._get_nlu_target_format(path) == expected_format
-=======
     assert interactive._get_nlu_target_format(path) == expected_format
 
 
@@ -457,5 +437,4 @@
             mock_endpoint, mock_file_importer, skip_visualization=True
         )
 
-    get_trackers.assert_not_called()
->>>>>>> 22f0a99f
+    get_trackers.assert_not_called()