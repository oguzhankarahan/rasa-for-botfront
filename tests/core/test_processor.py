--- conflicted
+++ resolved
@@ -33,11 +33,7 @@
 from rasa.utils.endpoints import EndpointConfig
 from tests.utilities import latest_request
 
-<<<<<<< HEAD
-from tests.core.conftest import DEFAULT_DOMAIN_PATH_WITH_SLOTS
 from rasa.core.domain import Domain, SessionConfig
-=======
->>>>>>> 35af03c0
 
 import logging
 
@@ -342,27 +338,20 @@
         tracker.update(event_to_apply)
 
     # noinspection PyProtectedMember
-<<<<<<< HEAD
     assert default_processor._has_session_expired(tracker) == has_expired
-=======
-    assert (
-        default_processor._has_session_expired(
-            tracker, session_length_in_minutes=session_length_in_minutes
-        )
-        == has_expired
-    )
 
 
 # noinspection PyProtectedMember
 async def test_update_tracker_session(
-    default_channel: CollectingOutputChannel, default_processor: MessageProcessor,
+    default_channel: CollectingOutputChannel, default_processor: MessageProcessor
 ):
     sender_id = uuid.uuid4().hex
     tracker = default_processor.tracker_store.get_or_create_tracker(sender_id)
 
     # make sure session expires and run tracker session update
     await asyncio.sleep(1e-2)  # in seconds
-    await default_processor._update_tracker_session(tracker, default_channel, 1e-5)
+    default_processor.domain.session_config = SessionConfig(1e-5, True)
+    await default_processor._update_tracker_session(tracker, default_channel)
 
     # the save is not called in _update_tracker_session()
     default_processor._save_tracker(tracker)
@@ -380,7 +369,7 @@
 
 # noinspection PyProtectedMember
 async def test_update_tracker_session_with_slots(
-    default_channel: CollectingOutputChannel, default_processor: MessageProcessor,
+    default_channel: CollectingOutputChannel, default_processor: MessageProcessor
 ):
     sender_id = uuid.uuid4().hex
     tracker = default_processor.tracker_store.get_or_create_tracker(sender_id)
@@ -396,7 +385,8 @@
 
     # make sure session expires and run tracker session update
     await asyncio.sleep(1e-2)  # in seconds
-    await default_processor._update_tracker_session(tracker, default_channel, 1e-5)
+    default_processor.domain.session_config = SessionConfig(1e-5, True)
+    await default_processor._update_tracker_session(tracker, default_channel)
 
     # the save is not called in _update_tracker_session()
     default_processor._save_tracker(tracker)
@@ -422,5 +412,4 @@
     assert events[10:15] == slot_set_events
 
     # finally an action listen, this should also be the last event
-    assert events[15] == events[-1] == ActionExecuted(ACTION_LISTEN_NAME)
->>>>>>> 35af03c0
+    assert events[15] == events[-1] == ActionExecuted(ACTION_LISTEN_NAME)