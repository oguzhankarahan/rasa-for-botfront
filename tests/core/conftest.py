--- conflicted
+++ resolved
@@ -36,13 +36,10 @@
 
 DEFAULT_STACK_CONFIG = "data/test_config/stack_config.yml"
 
-# bf: Multilingual NLU data
-DEFAULT_BF_CONFIG_DATA = "data/test_config/bf-config"
-
 DEFAULT_NLU_DATA = "examples/moodbot/data/nlu.md"
 
-# bf: Multilingual NLU data
-DEFAULT_BF_NLU_DATA = "examples/moodbot/data/bf-nlu"
+DEFAULT_BF_CONFIG_DATA = ["data/test_config/bf-config/config-en.yml", "data/test_config/bf-config/config-fr.yml"] # bf
+DEFAULT_BF_NLU_DATA = "examples/moodbot/data/bf-nlu" # bf
 
 END_TO_END_STORY_FILE = "data/test_evaluations/end_to_end_story.md"
 
@@ -122,16 +119,14 @@
     return DEFAULT_STORIES_FILE
 
 
-# bf: using Multilingual data instead
 @pytest.fixture(scope="session")
 def default_stack_config():
-    return DEFAULT_BF_CONFIG_DATA
-
-
-# bf: using Multilingual data instead
+    return DEFAULT_BF_CONFIG_DATA # DEFAULT_STACK_CONFIG
+
+
 @pytest.fixture(scope="session")
 def default_nlu_data():
-    return DEFAULT_BF_NLU_DATA
+    return DEFAULT_BF_NLU_DATA # DEFAULT_NLU_DATA
 
 
 @pytest.fixture(scope="session")
@@ -139,66 +134,18 @@
     return Domain.load(DEFAULT_DOMAIN_PATH_WITH_SLOTS)
 
 
-<<<<<<< HEAD
-@pytest.fixture(scope="session")
-async def _default_agent(default_domain: Domain) -> Agent:
-    agent = Agent(
-        default_domain,
-        policies=[MemoizationPolicy()],
-        interpreters=RegexInterpreter(),
-        tracker_store=InMemoryTrackerStore(default_domain),
-    )
-    training_data = await agent.load_data(DEFAULT_STORIES_FILE)
-    agent.train(training_data)
-    return agent
-
-
-@pytest.fixture()
-async def default_agent(_default_agent: Agent) -> Agent:
-    # Clean tracker store after each test so tests don't affect each other
-    _default_agent.tracker_store = InMemoryTrackerStore(_default_agent.domain)
-    _default_agent.domain.session_config = SessionConfig.default()
-    return _default_agent
-
-
-@pytest.fixture(scope="session")
-def default_agent_path(_default_agent: Agent, tmpdir_factory: TempdirFactory):
-    path = tmpdir_factory.mktemp("agent").strpath
-    _default_agent.persist(path)
-    return path
-
-
-=======
->>>>>>> b53024d9
 @pytest.fixture
 def default_channel() -> OutputChannel:
     return CollectingOutputChannel()
 
 
 @pytest.fixture
-<<<<<<< HEAD
-async def default_processor(default_domain, default_nlg):
-    agent = Agent(
-        default_domain,
-        SimplePolicyEnsemble([AugmentedMemoizationPolicy()]),
-        interpreters=RegexInterpreter(),
-    )
-
-    training_data = await agent.load_data(DEFAULT_STORIES_FILE)
-    agent.train(training_data)
-    tracker_store = InMemoryTrackerStore(default_domain)
-    return MessageProcessor(
-        agent.interpreters,
-        agent.policy_ensemble,
-        default_domain,
-=======
 async def default_processor(default_agent: Agent) -> MessageProcessor:
     tracker_store = InMemoryTrackerStore(default_agent.domain)
     return MessageProcessor(
-        default_agent.interpreter,
+        default_agent.interpreters,
         default_agent.policy_ensemble,
         default_agent.domain,
->>>>>>> b53024d9
         tracker_store,
         TemplatedNaturalLanguageGenerator(default_agent.domain.templates),
     )
@@ -279,46 +226,6 @@
     return directory
 
 
-<<<<<<< HEAD
-def train_model(loop, project: Text, filename: Text = "test.tar.gz"):
-    from rasa.constants import (
-        DEFAULT_CONFIG_PATH,
-        DEFAULT_DATA_PATH,
-        DEFAULT_DOMAIN_PATH,
-        DEFAULT_MODELS_PATH,
-    )
-    import rasa.train
-
-    output = os.path.join(project, DEFAULT_MODELS_PATH, filename)
-    domain = os.path.join(project, DEFAULT_DOMAIN_PATH)
-    config = os.path.join(project, 'config')
-    training_files = os.path.join(project, DEFAULT_DATA_PATH)
-
-    config = {
-        f.split(".")[0][-2:]: os.path.join(config, f) for f in os.listdir(config)
-    }
-
-    rasa.train(domain, config, training_files, output, loop=loop)
-
-    return output
-
-
-@pytest.fixture(scope="session")
-def trained_model(loop, project) -> Text:
-    return train_model(loop, project)
-
-
-@pytest.fixture
-async def restaurantbot(trained_async) -> Text:
-    restaurant_domain = os.path.join(RESTAURANTBOT_PATH, "domain.yml")
-    restaurant_config = os.path.join(RESTAURANTBOT_PATH, "config.yml")
-    restaurant_data = os.path.join(RESTAURANTBOT_PATH, "data/")
-
-    return await trained_async(restaurant_domain, restaurant_config, restaurant_data)
-
-
-=======
->>>>>>> b53024d9
 @pytest.fixture
 async def form_bot_agent(trained_async, tmpdir_factory) -> Agent:
     zipped_model = await trained_async(
