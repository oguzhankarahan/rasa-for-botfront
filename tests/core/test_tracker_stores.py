--- conflicted
+++ resolved
@@ -4,12 +4,6 @@
 from unittest.mock import Mock
 
 import pytest
-<<<<<<< HEAD
-from _pytest.logging import LogCaptureFixture
-from _pytest.monkeypatch import MonkeyPatch
-from moto import mock_dynamodb2
-
-=======
 import uuid
 from _pytest.logging import LogCaptureFixture
 from _pytest.monkeypatch import MonkeyPatch
@@ -23,7 +17,6 @@
     ActionSessionStart,
     ACTION_SESSION_START_NAME,
 )
->>>>>>> 22f0a99f
 from rasa.core.channels.channel import UserMessage
 from rasa.core.domain import Domain
 from rasa.core.events import (
@@ -46,21 +39,12 @@
 import rasa.core.tracker_store
 from rasa.core.trackers import DialogueStateTracker
 from rasa.utils.endpoints import EndpointConfig, read_endpoint_config
-<<<<<<< HEAD
-from tests.conftest import assert_log_emitted
-from tests.core.conftest import DEFAULT_ENDPOINTS_FILE
-=======
 from tests.core.conftest import DEFAULT_ENDPOINTS_FILE, MockedMongoTrackerStore
->>>>>>> 22f0a99f
 
 domain = Domain.load("data/test_domains/default.yml")
 
 
-<<<<<<< HEAD
-def get_or_create_tracker_store(store: "TrackerStore"):
-=======
 def get_or_create_tracker_store(store: TrackerStore):
->>>>>>> 22f0a99f
     slot_key = "location"
     slot_val = "Easter Island"
 
@@ -127,11 +111,7 @@
     )
 
 
-<<<<<<< HEAD
-def test_find_tracker_store(default_domain: Domain):
-=======
 def test_create_tracker_store_from_endpoint_config(default_domain: Domain):
->>>>>>> 22f0a99f
     store = read_endpoint_config(DEFAULT_ENDPOINTS_FILE, "tracker_store")
     tracker_store = RedisTrackerStore(
         domain=default_domain,
@@ -150,20 +130,6 @@
 ):
     """Check if tracker store properly handles exceptions.
 
-<<<<<<< HEAD
-def test_find_tracker_store(default_domain: Domain, monkeypatch: MonkeyPatch):
-    store = read_endpoint_config(DEFAULT_ENDPOINTS_FILE, "tracker_store")
-    mock = Mock(side_effect=Exception("ignore this"))
-    monkeypatch.setattr(rasa.core.tracker_store, "RedisTrackerStore", mock)
-
-    assert isinstance(
-        InMemoryTrackerStore(domain),
-        type(TrackerStore.find_tracker_store(default_domain, store)),
-    )
-
-
-class ExampleTrackerStore(RedisTrackerStore):
-=======
     If we can not create a tracker store by instantiating the
     expected type (e.g. due to an exception) we should fallback to
     the default `InMemoryTrackerStore`."""
@@ -179,7 +145,6 @@
 
 
 class URLExampleTrackerStore(RedisTrackerStore):
->>>>>>> 22f0a99f
     def __init__(self, domain, url, port, db, password, record_exp, event_broker=None):
         super().__init__(
             domain,
@@ -192,9 +157,6 @@
         )
 
 
-<<<<<<< HEAD
-def test_tracker_store_from_string(default_domain: Domain):
-=======
 class HostExampleTrackerStore(RedisTrackerStore):
     pass
 
@@ -211,7 +173,6 @@
 
 
 def test_tracker_store_with_host_argument_from_string(default_domain: Domain):
->>>>>>> 22f0a99f
     endpoints_path = "data/test_endpoints/custom_tracker_endpoints.yml"
     store_config = read_endpoint_config(endpoints_path, "tracker_store")
     store_config.type = "tests.core.test_tracker_stores.HostExampleTrackerStore"
@@ -460,9 +421,6 @@
     failsafe_store.domain = default_domain
     assert failsafe_store.domain is default_domain
     assert tracker_store.domain is failsafe_store.domain
-<<<<<<< HEAD
-    assert fallback_tracker_store.domain is failsafe_store.domain
-=======
     assert fallback_tracker_store.domain is failsafe_store.domain
 
 
@@ -642,5 +600,4 @@
     state = tracker_store._current_tracker_state_without_events(tracker)
 
     # `events` key should not be in there
-    assert state and "events" not in state
->>>>>>> 22f0a99f
+    assert state and "events" not in state