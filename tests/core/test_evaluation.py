import os
from pathlib import Path
from typing import Any, Text, Dict

import pytest

import rasa.utils.io
from rasa.core.test import (
    _generate_trackers,
    _collect_story_predictions,
    test,
    FAILED_STORIES_FILE,
<<<<<<< HEAD
=======
    CONFUSION_MATRIX_STORIES_FILE,
    REPORT_STORIES_FILE,
    SUCCESSFUL_STORIES_FILE,
>>>>>>> 4830308f
    _clean_entity_results,
)
from rasa.core.policies.memoization import MemoizationPolicy

# we need this import to ignore the warning...
# noinspection PyUnresolvedReferences
from rasa.nlu.test import run_evaluation
from rasa.core.agent import Agent
from tests.core.conftest import (
    DEFAULT_STORIES_FILE,
    E2E_STORY_FILE_UNKNOWN_ENTITY,
    END_TO_END_STORY_FILE,
    E2E_STORY_FILE_TRIPS_CIRCUIT_BREAKER,
    STORY_FILE_TRIPS_CIRCUIT_BREAKER,
)


async def test_evaluation_file_creation(tmpdir: Path, default_agent: Agent):
    failed_stories_path = str(tmpdir / FAILED_STORIES_FILE)
    success_stories_path = str(tmpdir / SUCCESSFUL_STORIES_FILE)
    report_path = str(tmpdir / REPORT_STORIES_FILE)
    confusion_matrix_path = str(tmpdir / CONFUSION_MATRIX_STORIES_FILE)

    await test(
        stories=DEFAULT_STORIES_FILE,
        agent=default_agent,
        out_directory=str(tmpdir),
        max_stories=None,
        e2e=False,
        errors=True,
        successes=True,
    )

    assert os.path.isfile(failed_stories_path)
    assert os.path.isfile(success_stories_path)
    assert os.path.isfile(report_path)
    assert os.path.isfile(confusion_matrix_path)


async def test_end_to_end_evaluation_script(default_agent: Agent):
    completed_trackers = await _generate_trackers(
        END_TO_END_STORY_FILE, default_agent, use_e2e=True
    )

    story_evaluation, num_stories = _collect_story_predictions(
        completed_trackers, default_agent, use_e2e=True
    )

    serialised_store = [
        "utter_greet",
        "action_listen",
        "utter_greet",
        "action_listen",
        "utter_default",
        "action_listen",
        "utter_goodbye",
        "action_listen",
        "utter_greet",
        "action_listen",
        "utter_default",
        "action_listen",
        "greet",
        "greet",
        "default",
        "goodbye",
        "greet",
        "default",
        '[{"name": "Max"}]{"entity": "name", "value": "Max"}',
    ]

    assert story_evaluation.evaluation_store.serialise()[0] == serialised_store
    assert not story_evaluation.evaluation_store.has_prediction_target_mismatch()
    assert len(story_evaluation.failed_stories) == 0
    assert num_stories == 3


async def test_end_to_end_evaluation_script_unknown_entity(default_agent: Agent):
    completed_trackers = await _generate_trackers(
        E2E_STORY_FILE_UNKNOWN_ENTITY, default_agent, use_e2e=True
    )

    story_evaluation, num_stories = _collect_story_predictions(
        completed_trackers, default_agent, use_e2e=True
    )

    assert story_evaluation.evaluation_store.has_prediction_target_mismatch()
    assert len(story_evaluation.failed_stories) == 1
    assert num_stories == 1


async def test_end_to_evaluation_with_forms(form_bot_agent: Agent):
    test_stories = await _generate_trackers(
        "data/test_evaluations/form-end-to-end-stories.md", form_bot_agent, use_e2e=True
    )

    story_evaluation, num_stories = _collect_story_predictions(
        test_stories, form_bot_agent, use_e2e=True
    )

    assert not story_evaluation.evaluation_store.has_prediction_target_mismatch()


async def test_source_in_failed_stories(tmpdir: Path, default_agent: Agent):
    stories_path = str(tmpdir / FAILED_STORIES_FILE)

    await test(
        stories=E2E_STORY_FILE_UNKNOWN_ENTITY,
        agent=default_agent,
        out_directory=str(tmpdir),
        max_stories=None,
        e2e=False,
    )

    failed_stories = rasa.utils.io.read_file(stories_path)

    assert (
        f"## simple_story_with_unknown_entity ({E2E_STORY_FILE_UNKNOWN_ENTITY})"
        in failed_stories
    )


async def test_end_to_evaluation_trips_circuit_breaker():
    agent = Agent(
        domain="data/test_domains/default.yml",
        policies=[MemoizationPolicy(max_history=11)],
    )
    training_data = await agent.load_data(STORY_FILE_TRIPS_CIRCUIT_BREAKER)
    agent.train(training_data)

    test_stories = await _generate_trackers(
        E2E_STORY_FILE_TRIPS_CIRCUIT_BREAKER, agent, use_e2e=True
    )

    story_evaluation, num_stories = _collect_story_predictions(
        test_stories, agent, use_e2e=True
    )

    circuit_trip_predicted = [
        "utter_greet",
        "utter_greet",
        "utter_greet",
        "utter_greet",
        "utter_greet",
        "utter_greet",
        "utter_greet",
        "utter_greet",
        "utter_greet",
        "utter_greet",
        "circuit breaker tripped",
        "circuit breaker tripped",
    ]

    assert (
        story_evaluation.evaluation_store.action_predictions == circuit_trip_predicted
    )
    assert num_stories == 1


@pytest.mark.parametrize(
    "text, entity, expected_entity",
    [
        (
            "The first one please.",
            {
                "extractor": "DucklingHTTPExtractor",
                "entity": "ordinal",
                "confidence": 0.87,
                "start": 4,
                "end": 9,
                "value": 1,
            },
            {
                "text": "The first one please.",
                "entity": "ordinal",
                "start": 4,
                "end": 9,
                "value": "1",
            },
        ),
        (
            "The first one please.",
            {
                "extractor": "CRFEntityExtractor",
                "entity": "ordinal",
                "confidence": 0.87,
                "start": 4,
                "end": 9,
                "value": "1",
            },
            {
                "text": "The first one please.",
                "entity": "ordinal",
                "start": 4,
                "end": 9,
                "value": "1",
            },
        ),
        (
            "Italian food",
            {
                "extractor": "DIETClassifier",
                "entity": "cuisine",
                "confidence": 0.99,
                "start": 0,
                "end": 7,
                "value": "Italian",
            },
            {
                "text": "Italian food",
                "entity": "cuisine",
                "start": 0,
                "end": 7,
                "value": "Italian",
            },
        ),
    ],
)
def test_event_has_proper_implementation(
    text: Text, entity: Dict[Text, Any], expected_entity: Dict[Text, Any]
):
    actual_entities = _clean_entity_results(text, [entity])

    assert actual_entities[0] == expected_entity<|MERGE_RESOLUTION|>--- conflicted
+++ resolved
@@ -10,12 +10,9 @@
     _collect_story_predictions,
     test,
     FAILED_STORIES_FILE,
-<<<<<<< HEAD
-=======
     CONFUSION_MATRIX_STORIES_FILE,
     REPORT_STORIES_FILE,
     SUCCESSFUL_STORIES_FILE,
->>>>>>> 4830308f
     _clean_entity_results,
 )
 from rasa.core.policies.memoization import MemoizationPolicy
