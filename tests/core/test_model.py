--- conflicted
+++ resolved
@@ -59,14 +59,9 @@
     assert get_latest_model(model_directory) == path_of_latest
 
 
-<<<<<<< HEAD
-def test_get_model_from_directory(trained_model):
-    unpacked = get_model(trained_model)
-=======
 def test_get_model_from_directory(trained_rasa_model: str):
     unpacked = get_model(trained_rasa_model)
 
->>>>>>> b53024d9
     assert os.path.exists(os.path.join(unpacked, DEFAULT_CORE_SUBDIRECTORY_NAME))
     assert os.path.exists(os.path.join(unpacked, "nlu-en"))
     assert os.path.exists(os.path.join(unpacked, "nlu-fr"))
@@ -294,7 +289,8 @@
     paths = {k: v if v is None else os.path.join(project, v) for k, v in paths.items()}
     paths["training_data_paths"] = [paths["training_data_paths"]]
 
-    return RasaFileImporter(**paths)
+    from rasa_addons.importers import BotfrontFileImporter # bf
+    return BotfrontFileImporter(**paths) # bf
 
 
 async def test_create_fingerprint_from_paths(project):
@@ -318,7 +314,7 @@
         domain=hash(Domain.empty()),
         nlg=get_dict_hash(Domain.empty().templates),
         stories=hash(StoryGraph([])),
-        nlu=hash(TrainingData()),
+        nlu={}, # bf
         rasa_version=rasa.__version__,
     )
 
@@ -352,7 +348,8 @@
         os.path.exists(os.path.join(unpacked, FINGERPRINT_FILE_PATH)) == use_fingerprint
     )
     assert os.path.exists(os.path.join(unpacked, DEFAULT_CORE_SUBDIRECTORY_NAME))
-    assert os.path.exists(os.path.join(unpacked, "nlu"))
+    assert os.path.exists(os.path.join(unpacked, "nlu-en")) # bf
+    assert os.path.exists(os.path.join(unpacked, "nlu-fr")) # bf
 
     assert not os.path.exists(unpacked_model_path)
 
