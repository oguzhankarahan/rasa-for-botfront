import pytest
from typing import Callable
from _pytest.pytester import RunResult


<<<<<<< HEAD
@pytest.mark.repeat(3)
def test_cli_start(run: Callable[..., RunResult]):
    """
    Startup of cli should not take longer than n seconds
=======
def test_cli_start(run: Callable[..., RunResult]):
    """
    Measures an average startup time and checks that it
    does not deviate more than x seconds from 5.
>>>>>>> 22f0a99f
    """
    import time

    durations = []

    for i in range(5):
        start = time.time()
        run("--help")
        end = time.time()

<<<<<<< HEAD
    # When run in parallel, it takes a little longer
    assert duration <= 5
=======
        durations.append(end - start)
>>>>>>> 22f0a99f

    avg_duration = sum(durations) / len(durations)

<<<<<<< HEAD
=======
    # When run in parallel, it takes a little longer
    assert avg_duration - 5 <= 2


>>>>>>> 22f0a99f
def test_data_convert_help(run: Callable[..., RunResult]):
    output = run("--help")

    help_text = """usage: rasa [-h] [--version]
            {init,run,shell,train,interactive,test,visualize,data,x} ..."""

    lines = help_text.split("\n")

    for i, line in enumerate(lines):
        assert output.outlines[i] == line<|MERGE_RESOLUTION|>--- conflicted
+++ resolved
@@ -3,17 +3,10 @@
 from _pytest.pytester import RunResult
 
 
-<<<<<<< HEAD
-@pytest.mark.repeat(3)
-def test_cli_start(run: Callable[..., RunResult]):
-    """
-    Startup of cli should not take longer than n seconds
-=======
 def test_cli_start(run: Callable[..., RunResult]):
     """
     Measures an average startup time and checks that it
     does not deviate more than x seconds from 5.
->>>>>>> 22f0a99f
     """
     import time
 
@@ -24,22 +17,14 @@
         run("--help")
         end = time.time()
 
-<<<<<<< HEAD
-    # When run in parallel, it takes a little longer
-    assert duration <= 5
-=======
         durations.append(end - start)
->>>>>>> 22f0a99f
 
     avg_duration = sum(durations) / len(durations)
 
-<<<<<<< HEAD
-=======
     # When run in parallel, it takes a little longer
     assert avg_duration - 5 <= 2
 
 
->>>>>>> 22f0a99f
 def test_data_convert_help(run: Callable[..., RunResult]):
     output = run("--help")
 
