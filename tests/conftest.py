import logging
from contextlib import contextmanager
from typing import Text, List

import pytest
from _pytest.logging import LogCaptureFixture
from _pytest.tmpdir import TempdirFactory
from sanic import Sanic

from rasa import server
from rasa.core import config
from rasa.core.agent import Agent, load_agent
from rasa.core.channels import channel
from rasa.core.channels.channel import RestInput
from rasa.core.policies import Policy
from rasa.core.policies.memoization import AugmentedMemoizationPolicy
from rasa.core.run import _create_app_without_api
from rasa.model import get_model
from rasa.train import train_async
from rasa.utils.common import TempDirectoryPath
from tests.core.conftest import (
    DEFAULT_DOMAIN_PATH_WITH_SLOTS,
    DEFAULT_NLU_DATA,
    DEFAULT_STACK_CONFIG,
    DEFAULT_STORIES_FILE,
    END_TO_END_STORY_FILE,
    MOODBOT_MODEL_PATH,
)

DEFAULT_CONFIG_PATH = "rasa/cli/default_config.yml"

# we reuse a bit of pytest's own testing machinery, this should eventually come
# from a separatedly installable pytest-cli plugin.
pytest_plugins = ["pytester"]


@pytest.fixture(autouse=True)
def set_log_level_debug(caplog: LogCaptureFixture) -> None:
    # Set the post-test log level to DEBUG for failing tests.  For all tests
    # (failing and successful), the live log level can be additionally set in
    # `setup.cfg`. It should be set to WARNING.
    caplog.set_level(logging.DEBUG)


@pytest.fixture
async def default_agent(tmpdir_factory: TempdirFactory) -> Agent:
    model_path = tmpdir_factory.mktemp("model").strpath

    agent = Agent(
        "data/test_domains/default.yml",
        policies=[AugmentedMemoizationPolicy(max_history=3)],
    )

    training_data = await agent.load_data(DEFAULT_STORIES_FILE)
    agent.train(training_data)
    agent.persist(model_path)
    return agent


@pytest.fixture(scope="session")
async def trained_moodbot_path() -> Text:
    return await train_async(
        domain="examples/moodbot/domain.yml",
        config="examples/moodbot/config.yml",
        training_files="examples/moodbot/data/",
        output_path=MOODBOT_MODEL_PATH,
    )


@pytest.fixture(scope="session")
async def unpacked_trained_moodbot_path(
    trained_moodbot_path: Text
) -> TempDirectoryPath:
    return get_model(trained_moodbot_path)


@pytest.fixture
async def stack_agent(trained_rasa_model: Text) -> Agent:
    return await load_agent(model_path=trained_rasa_model)


@pytest.fixture
async def core_agent(trained_core_model: Text) -> Agent:
    return await load_agent(model_path=trained_core_model)


@pytest.fixture
async def nlu_agent(trained_nlu_model: Text) -> Agent:
    return await load_agent(model_path=trained_nlu_model)


@pytest.fixture(scope="session")
def default_domain_path() -> Text:
    return DEFAULT_DOMAIN_PATH_WITH_SLOTS


@pytest.fixture(scope="session")
def default_stories_file() -> Text:
    return DEFAULT_STORIES_FILE


@pytest.fixture(scope="session")
def default_stack_config() -> Text:
    return DEFAULT_STACK_CONFIG


@pytest.fixture(scope="session")
def default_nlu_data() -> Text:
    return DEFAULT_NLU_DATA


@pytest.fixture(scope="session")
def end_to_end_story_file() -> Text:
    return END_TO_END_STORY_FILE


@pytest.fixture(scope="session")
def default_config() -> List[Policy]:
    return config.load(DEFAULT_CONFIG_PATH)


@pytest.fixture(scope="session")
def trained_async(tmpdir_factory):
    async def _train(*args, output_path=None, **kwargs):
        if output_path is None:
            output_path = str(tmpdir_factory.mktemp("models"))

        return await train_async(*args, output_path=output_path, **kwargs)

    return _train


@pytest.fixture()
async def trained_rasa_model(
    trained_async,
    default_domain_path: Text,
    default_config: List[Policy],
    default_nlu_data: Text,
    default_stories_file: Text,
) -> Text:
    trained_stack_model_path = await trained_async(
        domain="data/test_domains/default.yml",
        config=DEFAULT_STACK_CONFIG,
        training_files=[default_nlu_data, default_stories_file],
    )

    return trained_stack_model_path


@pytest.fixture()
async def trained_core_model(
    trained_async,
    default_domain_path: Text,
    default_config: List[Policy],
    default_nlu_data: Text,
    default_stories_file: Text,
) -> Text:
    trained_core_model_path = await trained_async(
        domain=default_domain_path,
        config=DEFAULT_STACK_CONFIG,
        training_files=[default_stories_file],
    )

    return trained_core_model_path


@pytest.fixture()
async def trained_nlu_model(
    trained_async,
    default_domain_path: Text,
    default_config: List[Policy],
    default_nlu_data: Text,
    default_stories_file: Text,
) -> Text:
    trained_nlu_model_path = await trained_async(
        domain=default_domain_path,
        config=DEFAULT_STACK_CONFIG,
        training_files=[default_nlu_data],
    )

    return trained_nlu_model_path


@pytest.fixture
async def rasa_server(stack_agent: Agent) -> Sanic:
    app = server.create_app(agent=stack_agent)
    channel.register([RestInput()], app, "/webhooks/")
    return app


@pytest.fixture
async def rasa_core_server(core_agent: Agent) -> Sanic:
    app = server.create_app(agent=core_agent)
    channel.register([RestInput()], app, "/webhooks/")
    return app


@pytest.fixture
async def rasa_nlu_server(nlu_agent: Agent) -> Sanic:
    app = server.create_app(agent=nlu_agent)
    channel.register([RestInput()], app, "/webhooks/")
    return app


@pytest.fixture
async def rasa_server_secured(default_agent: Agent) -> Sanic:
    app = server.create_app(agent=default_agent, auth_token="rasa", jwt_secret="core")
    channel.register([RestInput()], app, "/webhooks/")
    return app


@pytest.fixture
async def rasa_server_without_api() -> Sanic:
    app = _create_app_without_api()
    channel.register([RestInput()], app, "/webhooks/")
    return app


def get_test_client(server):
    test_client = server.test_client
    test_client.port = None

<<<<<<< HEAD
        shutil.rmtree(folder)


@contextmanager
def log_emitted(
    _caplog: LogCaptureFixture, logger_name: Text, log_level: int, text: Text = None
) -> bool:
    yield

    record_tuples = _caplog.record_tuples

    if not any(
        (
            record[0] == logger_name
            and record[1] == log_level
            and (text in record[2] if text else True)
        )
        for record in record_tuples
    ):
        raise AssertionError(
            f"Did not detect expected logging output.\nExpected output is (logger "
            f"name, log level, text): ({logger_name}, {log_level}, {text})\n"
            f"Instead found records:\n{record_tuples}"
        )
=======
    return test_client
>>>>>>> d031afb6
<|MERGE_RESOLUTION|>--- conflicted
+++ resolved
@@ -219,9 +219,7 @@
 def get_test_client(server):
     test_client = server.test_client
     test_client.port = None
-
-<<<<<<< HEAD
-        shutil.rmtree(folder)
+    return test_client
 
 
 @contextmanager
@@ -244,7 +242,4 @@
             f"Did not detect expected logging output.\nExpected output is (logger "
             f"name, log level, text): ({logger_name}, {log_level}, {text})\n"
             f"Instead found records:\n{record_tuples}"
-        )
-=======
-    return test_client
->>>>>>> d031afb6
+        )