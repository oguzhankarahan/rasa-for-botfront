from __future__ import absolute_import
from __future__ import division
from __future__ import print_function
from __future__ import unicode_literals

import glob
import io
import logging
import tempfile

import datetime
import os
from builtins import object
from concurrent.futures import ProcessPoolExecutor as ProcessPool
from future.utils import PY3
from rasa_nlu.training_data import Message

from rasa_nlu import utils, config
from rasa_nlu.components import ComponentBuilder
from rasa_nlu.config import RasaNLUModelConfig
from rasa_nlu.evaluate import get_evaluation_metrics, clean_intent_labels
from rasa_nlu.model import InvalidProjectError
from rasa_nlu.project import Project
from rasa_nlu.train import do_train_in_worker, TrainingException
from rasa_nlu.training_data.loading import load_data
from twisted.internet import reactor
from twisted.internet.defer import Deferred
from twisted.logger import jsonFileLogObserver, Logger
from typing import Text, Dict, Any, Optional, List

logger = logging.getLogger(__name__)

# in some execution environments `reactor.callFromThread`
# can not be called as it will result in a deadlock as
# the `callFromThread` queues the function to be called
# by the reactor which only happens after the call to `yield`.
# Unfortunately, the test is blocked there because `app.flush()`
# needs to be called to allow the fake server to
# respond and change the status of the Deferred on which
# the client is yielding. Solution: during tests we will set
# this Flag to `False` to directly run the calls instead
# of wrapping them in `callFromThread`.
DEFERRED_RUN_IN_REACTOR_THREAD = True


class MaxTrainingError(Exception):
    """Raised when a training is requested and the server has
        reached the max count of training processes.

    Attributes:
        message -- explanation of why the request is invalid
    """

    def __init__(self):
        self.message = 'The server can\'t train more models right now!'

    def __str__(self):
        return self.message


def deferred_from_future(future):
    """Converts a concurrent.futures.Future object to a
       twisted.internet.defer.Deferred object.

    See:
    https://twistedmatrix.com/pipermail/twisted-python/2011-January/023296.html
    """

    d = Deferred()

    def callback(future):
        e = future.exception()
        if e:
            if DEFERRED_RUN_IN_REACTOR_THREAD:
                reactor.callFromThread(d.errback, e)
            else:
                d.errback(e)
        else:
            if DEFERRED_RUN_IN_REACTOR_THREAD:
                reactor.callFromThread(d.callback, future.result())
            else:
                d.callback(future.result())

    future.add_done_callback(callback)
    return d


class DataRouter(object):
    def __init__(self,
                 project_dir=None,
                 max_training_processes=1,
                 response_log=None,
                 emulation_mode=None,
                 remote_storage=None,
                 component_builder=None):
        self._training_processes = max(max_training_processes, 1)
        self._current_training_processes = 0
        self.responses = self._create_query_logger(response_log)
        self.project_dir = config.make_path_absolute(project_dir)
        self.emulator = self._create_emulator(emulation_mode)
        self.remote_storage = remote_storage

        if component_builder:
            self.component_builder = component_builder
        else:
            self.component_builder = ComponentBuilder(use_cache=True)

        self.project_store = self._create_project_store(project_dir)
        self.pool = ProcessPool(self._training_processes)

    def __del__(self):
        """Terminates workers pool processes"""
        self.pool.shutdown()

    @staticmethod
    def _create_query_logger(response_log):
        """Create a logger that will persist incoming query results."""

        # Ensures different log files for different
        # processes in multi worker mode
        if response_log:
            # We need to generate a unique file name,
            # even in multiprocess environments
            timestamp = datetime.datetime.now().strftime('%Y%m%d-%H%M%S')
            log_file_name = "rasa_nlu_log-{}-{}.log".format(timestamp,
                                                            os.getpid())
            response_logfile = os.path.join(response_log, log_file_name)
            # Instantiate a standard python logger,
            # which we are going to use to log requests
            utils.create_dir_for_file(response_logfile)
            out_file = io.open(response_logfile, 'a', encoding='utf8')
            query_logger = Logger(
                    observer=jsonFileLogObserver(out_file, recordSeparator=''),
                    namespace='query-logger')
            # Prevents queries getting logged with parent logger
            # --> might log them to stdout
            logger.info("Logging requests to '{}'.".format(response_logfile))
            return query_logger
        else:
            # If the user didn't provide a logging directory, we wont log!
            logger.info("Logging of requests is disabled. "
                        "(No 'request_log' directory configured)")
            return None

    def _collect_projects(self, project_dir):
        if project_dir and os.path.isdir(project_dir):
            projects = os.listdir(project_dir)
        else:
            projects = []

        projects.extend(self._list_projects_in_cloud())
        return projects

    def _create_project_store(self, project_dir):
        projects = self._collect_projects(project_dir)

        project_store = {}

        for project in projects:
            project_store[project] = Project(self.component_builder,
                                             project,
                                             self.project_dir,
                                             self.remote_storage)

        if not project_store:
            default_model = RasaNLUModelConfig.DEFAULT_PROJECT_NAME
            project_store[default_model] = Project(
                    project=RasaNLUModelConfig.DEFAULT_PROJECT_NAME,
                    project_dir=self.project_dir,
                    remote_storage=self.remote_storage)
        return project_store

    def _pre_load(self, projects):
        logger.debug("loading %s", projects)
        for project in self.project_store:
            if project in projects:
                self.project_store[project].load_model()

    def _list_projects_in_cloud(self):
        try:
            from rasa_nlu.persistor import get_persistor
            p = get_persistor(self.remote_storage)
            if p is not None:
                return p.list_projects()
            else:
                return []
        except Exception:
            logger.exception("Failed to list projects. Make sure you have "
                             "correctly configured your cloud storage "
                             "settings.")
            return []

    @staticmethod
    def _create_emulator(mode):
        """Create emulator for specified mode.

        If no emulator is specified, we will use the Rasa NLU format."""

        if mode is None:
            from rasa_nlu.emulators import NoEmulator
            return NoEmulator()
        elif mode.lower() == 'wit':
            from rasa_nlu.emulators.wit import WitEmulator
            return WitEmulator()
        elif mode.lower() == 'luis':
            from rasa_nlu.emulators.luis import LUISEmulator
            return LUISEmulator()
        elif mode.lower() == 'dialogflow':
            from rasa_nlu.emulators.dialogflow import DialogflowEmulator
            return DialogflowEmulator()
        else:
            raise ValueError("unknown mode : {0}".format(mode))

    @staticmethod
    def _tf_in_pipeline(model_config):
        # type: (RasaNLUModelConfig) -> bool
        return "intent_classifier_tensorflow_embedding" in model_config.component_names

    def extract(self, data):
        return self.emulator.normalise_request_json(data)

    def parse(self, data):
        project = data.get("project", RasaNLUModelConfig.DEFAULT_PROJECT_NAME)
        model = data.get("model")

        if project not in self.project_store:
            projects = self._list_projects(self.project_dir)

            cloud_provided_projects = self._list_projects_in_cloud()
            projects.extend(cloud_provided_projects)

            if project not in projects:
                raise InvalidProjectError(
                        "No project found with name '{}'.".format(project))
            else:
                try:
                    self.project_store[project] = Project(
                            self.component_builder, project,
                            self.project_dir, self.remote_storage)
                except Exception as e:
                    raise InvalidProjectError(
                            "Unable to load project '{}'. "
                            "Error: {}".format(project, e))

        time = data.get('time')
        response = self.project_store[project].parse(data['text'], time,
                                                     model)

        if self.responses:
            self.responses.info('', user_input=response, project=project,
                                model=response.get('model'))

        return self.format_response(response)

    @staticmethod
    def _list_projects(path):
        """List the projects in the path, ignoring hidden directories."""
        return [os.path.basename(fn)
                for fn in utils.list_subdirectories(path)]

    def parse_training_examples(self, examples, project, model):
        # type: (Optional[List[Message]], Text, Text) -> List[Dict[Text, Text]]
        """Parses a list of training examples to the project interpreter"""

        predictions = []
        for ex in examples:
            logger.debug("Going to parse: {}".format(ex.as_dict()))
            response = self.project_store[project].parse(ex.text,
                                                         None,
                                                         model)
            logger.debug("Received response: {}".format(response))
            predictions.append(response)

        return predictions

    def format_response(self, data):
        return self.emulator.normalise_response_json(data)

    def get_status(self):
        # This will only count the trainings started from this
        # process, if run in multi worker mode, there might
        # be other trainings run in different processes we don't know about.

        return {
            "max_training_processes": self._training_processes,
            "current_training_processes": self._current_training_processes,
            "available_projects": {
                name: project.as_dict()
                for name, project in self.project_store.items()
            }
        }

    def start_train_process(self,
                            data_file,  # type: Text
                            project,  # type: Text
                            train_config,  # type: RasaNLUModelConfig
                            model_name=None  # type: Optional[Text]
                            ):
        # type: (...) -> Deferred
        """Start a model training."""

        if not project:
            raise InvalidProjectError("Missing project name to train")

        if project in self.project_store:
            if self._training_processes <= self._current_training_processes:
                raise MaxTrainingError
            else:
                self.project_store[project].status = 1
        elif project not in self.project_store:
            self.project_store[project] = Project(
                    self.component_builder, project,
                    self.project_dir, self.remote_storage)
            self.project_store[project].status = 1

        def training_callback(model_path):
            model_dir = os.path.basename(os.path.normpath(model_path))
            self.project_store[project].update(model_dir)
            self._current_training_processes -= 1
            self.project_store[project].current_training_processes -= 1
            if (self.project_store[project].status == 1 and
                    self.project_store[project].current_training_processes ==
                    0):
                self.project_store[project].status = 0
            return model_dir

        def training_errback(failure):
            logger.warn(failure)
            target_project = self.project_store.get(
<<<<<<< HEAD
                failure.value.failed_target_project)
            if target_project:
=======
                    failure.value.failed_target_project)
            self._current_training_processes -= 1
            self.project_store[project].current_training_processes -= 1
            if (target_project and
                    self.project_store[project].current_training_processes ==
                    0):
>>>>>>> 15626f56
                target_project.status = 0
            return failure

        logger.debug("New training queued")

<<<<<<< HEAD
        if self._tf_in_pipeline(train_config):
            try:
                model_path = do_train_in_worker(
                    train_config,
                    data_file,
                    path=self.project_dir,
                    project=project,
                    fixed_model_name=model_name,
                    storage=self.remote_storage)
                model_dir = os.path.basename(os.path.normpath(model_path))
                self.project_store[project].update(model_dir)
                return model_dir
            except TrainingException as e:
                logger.warn(e)
                target_project = self.project_store.get(
                    e.failed_target_project)
                if target_project:
                    target_project.status = 0
                raise e
=======
        self._current_training_processes += 1
        self.project_store[project].current_training_processes += 1
>>>>>>> 15626f56

        result = self.pool.submit(do_train_in_worker,
                                  train_config,
                                  data_file,
                                  path=self.project_dir,
                                  project=project,
                                  fixed_model_name=model_name,
                                  storage=self.remote_storage)
        result = deferred_from_future(result)
        result.addCallback(training_callback)
        result.addErrback(training_errback)

        return result

    def evaluate(self, data, project=None, model=None):
        # type: (Text, Optional[Text], Optional[Text]) -> Dict[Text, Any]
        """Perform a model evaluation."""

        project = project or RasaNLUModelConfig.DEFAULT_PROJECT_NAME
        model = model or None
        file_name = utils.create_temporary_file(data, "_training_data")
        test_data = load_data(file_name)

        if project not in self.project_store:
            raise InvalidProjectError("Project {} could not "
                                      "be found".format(project))

        preds_json = self.parse_training_examples(test_data.intent_examples,
                                                  project,
                                                  model)

        predictions = [
            {"text": e.text,
             "intent": e.data.get("intent"),
             "predicted": p.get("intent", {}).get("name"),
             "confidence": p.get("intent", {}).get("confidence")}
            for e, p in zip(test_data.intent_examples, preds_json)
        ]

        y_true = [e.data.get("intent") for e in test_data.intent_examples]
        y_true = clean_intent_labels(y_true)

        y_pred = [p.get("intent", {}).get("name") for p in preds_json]
        y_pred = clean_intent_labels(y_pred)

        report, precision, f1, accuracy = get_evaluation_metrics(y_true,
                                                                 y_pred)

        return {
            "intent_evaluation": {
                "report": report,
                "predictions": predictions,
                "precision": precision,
                "f1_score": f1,
                "accuracy": accuracy}
        }

    def unload_model(self, project, model):
        # type: (Text, Text) -> Dict[Text]
        """Unload a model from server memory."""

        if project is None:
            raise InvalidProjectError("No project specified")
        elif project not in self.project_store:
            raise InvalidProjectError("Project {} could not "
                                      "be found".format(project))

        try:
            unloaded_model = self.project_store[project].unload(model)
            return unloaded_model
        except KeyError:
            raise InvalidProjectError("Failed to unload model {} "
                                      "for project {}.".format(model, project))<|MERGE_RESOLUTION|>--- conflicted
+++ resolved
@@ -214,7 +214,9 @@
     @staticmethod
     def _tf_in_pipeline(model_config):
         # type: (RasaNLUModelConfig) -> bool
-        return "intent_classifier_tensorflow_embedding" in model_config.component_names
+        from rasa_nlu.classifiers.embedding_intent_classifier import \
+            EmbeddingIntentClassifier
+        return EmbeddingIntentClassifier.name in model_config.component_names
 
     def extract(self, data):
         return self.emulator.normalise_request_json(data)
@@ -327,23 +329,22 @@
         def training_errback(failure):
             logger.warn(failure)
             target_project = self.project_store.get(
-<<<<<<< HEAD
-                failure.value.failed_target_project)
-            if target_project:
-=======
                     failure.value.failed_target_project)
             self._current_training_processes -= 1
             self.project_store[project].current_training_processes -= 1
             if (target_project and
                     self.project_store[project].current_training_processes ==
                     0):
->>>>>>> 15626f56
                 target_project.status = 0
             return failure
 
         logger.debug("New training queued")
 
-<<<<<<< HEAD
+        self._current_training_processes += 1
+        self.project_store[project].current_training_processes += 1
+
+        # tensorflow training is not executed in a separate thread, as this may
+        # cause training to freeze
         if self._tf_in_pipeline(train_config):
             try:
                 model_path = do_train_in_worker(
@@ -363,10 +364,6 @@
                 if target_project:
                     target_project.status = 0
                 raise e
-=======
-        self._current_training_processes += 1
-        self.project_store[project].current_training_processes += 1
->>>>>>> 15626f56
 
         result = self.pool.submit(do_train_in_worker,
                                   train_config,
