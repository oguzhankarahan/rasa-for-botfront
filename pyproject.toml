--- conflicted
+++ resolved
@@ -1,20 +1,4 @@
 [tool.black]
-<<<<<<< HEAD
-line-length = 88
-target-version = ['py36', 'py37']
-exclude = '''
-(
-  /(
-      \.eggs
-    | \.git
-    | \.pytype
-    | \.pytest_cache
-    | build
-    | dist
-  )/
-)
-'''
-=======
     line-length = 88
     target-version = ['py36', 'py37']
     exclude = '''
@@ -67,5 +51,4 @@
     [[tool.towncrier.type]]
         directory = "misc"
         name = "Miscellaneous internal changes"
-        showcontent = false
->>>>>>> 22f0a99f
+        showcontent = false