---
id: glossary
sidebar_label: Rasa Glossary
title: Rasa Glossary
description: Glossary for all Rasa-related terms
---

## [Action](./actions.mdx)

  A single step that a bot takes in a conversation (e.g. calling an API or sending a response back to the user).
  
## Action Server

  The component that runs custom action code. The action server is started by the Rasa SDK, and the action server runs in a separate container when a Rasa assistant is deployed.

## Annotation

  Adding labels to messages and conversations so that they can be used to train a model.
  
## [Business Logic](./business-logic.mdx)

  Enforces the conditions and processes that must be fulfilled due to business requirements. For example, requiring a first and last name, an address, and a password before an account can be created. In a Rasa assistant, business logic is implemented using rule-based policies like forms, and by custom actions.

## Chitchat

  Chitchat is a conversation pattern where the user says something that isn't directly related to their goal.
  This can include things like greetings, asking how you are etc.
  Read about handling [Chitchat and FAQs](./chitchat-faqs.mdx) to learn how to implement this with Rasa Open Source.

## CMS

  Can be used to store bot responses externally instead of including them directly in the domain. Content Management Systems decouple responses from training data, which can provide greater flexibility when making updates
  
## Conversation-Driven Development (CDD)

  The process of using real user messages and conversations to influence the design of an assistant and train the model, combined with engineering best practices. There are 6 steps that make up CDD: Share, Review, Annotate, Fix, Track, and Test.
  
## Conversation Tests

  Modified story format that includes the full text of the user message in addition to the intent label. Test conversations are saved to a test set file (conversation_tests.md), which is used to evaluate the model’s predictions across the entire conversation.

## [Component](./components.mdx)

  An element in the an assistant's [NLU pipeline](./tuning-your-model.mdx#how-to-choose-a-pipeline) in the [Model Configuration](./model-configuration.mdx).

  Incoming messages are processed by a sequence of components called a pipeline. A component can perform tasks ranging from entity extraction to intent classification to pre-processing.

## [Custom Action](./actions.mdx#custom-actions)

  An action written by a bot developer that can run arbitrary code, mainly to interact with external systems and APIs.

## [Default Action](./actions.mdx#default-actions)

  A built-in action that comes with predefined functionality.

## [DIET](./components.mdx#dietclassifier)

Dual Intent and Entity Transformer. The default NLU architecture used by Rasa Open Source, which performs both intent classification and entity extraction.

## [Domain](./domain.mdx)

  Defines the inputs and outputs of an assistant.

  It includes a list of all the intents, entities, slots, actions, and forms that the assistant knows about.

## [Entity](./domain.mdx#entities)

  Keywords that can be extracted from a user message. For example: a telephone number, a person's name, a location, the name of a product

## [Event](https://rasa.com/docs/action-server/events)

  All conversations in Rasa are represented as a sequence of events. For instance, a `UserUttered` represents a user entering a message, and an `ActionExecuted` represents the assistant executing an action. You can learn more about them [here](https://rasa.com/docs/action-server/events).

<<<<<<< HEAD
  Something that happens in a conversation. For instance, a `UserUttered` event represents a user entering a message, and an `ActionExecuted` event represents the assistant executing an action. All conversations in Rasa are represented as a sequence of events.
=======
## FAQs

  Frequently asked questions (FAQs) are common questions that your users ask. In the context of building an assistant,
  this typically means the user sends a message and the assistant send a response without needing to consider the context of the conversation.
  Read about handling [Chitchat and FAQs](./chitchat-faqs.mdx) to learn how to implement this with Rasa Open Source.
>>>>>>> 1368ab2d

## [Form](./forms.mdx)

  A type of custom action that asks the user for multiple pieces of information.

  For example, if you need a city, a cuisine, and a price range to recommend a restaurant, you can create a restaurant form to collect the information. You can describe business logic inside a form, like offering the customer a different set of menu options if they mention a food allergy.

## Happy / Unhappy Paths

  Terms used to describe whether the user’s input is expected or unexpected. If your assistant asks a user for some information and the user provides it, we call that a happy path. Unhappy paths are all possible edge cases. For example, the user refusing to give the requested input, changing the topic of conversation, or correcting something they said earlier.

## Intent

  In a given user message, the thing that a user is trying to convey or accomplish (e,g., greeting, specifying a location).

## [Interactive Learning](./writing-stories.mdx#using-interactive-learning)

  In Rasa X or the Rasa CLI, a training mode where the developer corrects and validates the assistant’s predictions at every step of the conversation. The conversation can be saved to the story format and added to the assistant’s training data.
  
## [Knowledge Base / Knowledge Graph](./knowledge-bases.mdx)

  A queryable database that represents complex relationships and hierarchies between objects. Knowledge Base Actions allow Rasa Open Source to fetch information from a knowledge base and use it in responses.

## Level 3 Assistant

  An assistant that can handle conversations more complex than simple back-and-forth exchanges. Level 3 assistants are capable of using the context of previous conversation turns to choose the appropriate next action.

## [Messaging Channels](./messaging-and-voice-channels.mdx)

  Connectors that integrate Rasa Open Source with external messaging platforms, where end-users can send and receive messages. Rasa Open Source includes built-in messaging channels like Slack, Facebook Messenger, and web chat, as well as the ability to create custom connectors.

## Minimum Viable Assistant

  A basic assistant that can handle the most important happy path stories.

## NLG

  Natural Language Generation (NLG) is the process of generating natural language messages to send to a user.

  Rasa uses a simple template-based approach for NLG. Data-driven approaches (such as neural NLG) can be implemented by creating a custom NLG component.
  
## NLU Inbox

<<<<<<< HEAD
  The area within Rasa X where new user messages are collected for review and annotation. Only messages not already represented in the training data will appear in the NLU Inbox.
  
=======
## NLU

  Natural Language Understanding (NLU) deals with parsing and understanding human language into a structured format.

>>>>>>> 1368ab2d
## [Pipeline](./tuning-your-model.mdx)

  The list of NLU components (see “Rasa NLU Component”) that defines a Rasa assistant’s NLU system. A user message is processed by each component one by one, before returning the final structured output.

## [Policy](./policies.mdx)

  Rasa Open Source components that predict the dialogue system’s next actionPolicies make decisions about how the conversation flow should proceed. A typical configuration includes multiple policies, and the policy with the highest confidence decides the next action to be taken in the conversation.

## Rasa Core

  The dialogue engine that decides what to do next in a conversation based on the context. Part of the Rasa Open Source library.

## Rasa NLU

  Natural Language Understanding (NLU) parses human language into a structured format.

  Rasa NLU is the part of Rasa Open Source that performs intent classification and entity extraction.

<<<<<<< HEAD
## Rasa NLU Component

  An element in the Rasa NLU pipeline (see “Pipeline”) that processes incoming messages. Components perform tasks ranging from entity extraction to intent classification to pre-processing.
  
## Rasa X

  A tool for conversation-driven development. Rasa X helps teams share and test an assistant built with Rasa Open Source, annotate user messages, and view conversations.
  
## Retrieval Intent

  A special type of intent that can be divided into smaller sub-intents, where each sub-intent has a fixed response. For example, an FAQ retrieval intent has sub-intents that represent each individual FAQ the assistant knows how to answer. The answer to each of these FAQs is always the same, no matter what happens before or after in the conversation.
  
## REST Channel

  A messaging channel used to build custom connectors. Includes an input channel, where user  messages can be posted to Rasa Open Source, and the ability to specify a callback URL, where the bot’s response actions will be sent.
=======
## Rasa NLU

  Rasa NLU is the part of Rasa that performs Natural Language Understanding ([NLU](#nlu)), including intent classification and entity extraction.
>>>>>>> 1368ab2d

## [Rules](./rules.mdx)

  Special training data to specify rule-like behavior, where a specific conditions always predict a specific next action. Examples include
  answering FAQs, filling [Forms](./forms.mdx), or handling
  [Fallbacks](./fallback-handoff.mdx#fallbacks).

## Share Your Bot
  Rasa X feature that generates a link to a chat UI for test users. **Share your bot** allows test users to talk to an assistant while it’s still in development. 

## [Slot](./domain.mdx#slots)

  A key-value store that Rasa uses to track information over the course of a conversation.

## [Story](./stories.mdx)

  Training data format for the dialogue model, consisting of a conversation between a user and a bot. The user's messages are represented as annotated intents and entities, and the bot’s responses are represented as a sequence of actions. 
  
## Talk to Your Bot

  Chat interface within Rasa X that allows bot developers to talk to, test, and correct their assistant. Can be enabled in strict Interactive Learning mode, which requires each prediction to be confirmed before the conversation can proceed.

## [TED Policy](./policies.mdx)

  Transformer Embedding Dialogue Policy. TED is the default machine learning-based dialogue policy used by Rasa Open Source. TED complements rule-based policies by handling previously unseen situations, where no rule exists to determine the next action. 
  
## [Template / Response / Utterance](./responses.mdx)

  A message template used to respond to a user. Can include text, buttons, images, and other attachments.

## Tracker

  Rasa Open Source component that maintains the state of the dialogue, which is represented as a JSON object listing the events from the current session.

## User Goal

  The overall goal that a user wants to achieve, e.g. looking up the answer to a question, booking an appointment, or purchasing an insurance policy.

  Note: Some tools refer to the user goal as the “intent,” but in Rasa terminology, an intent is associated with each individual user message.

## Word embedding / Word vector

  A vector of floating point numbers that represent the meaning of a word. Words that have similar meanings tend to have similar vectors. Word embeddings are often used as an input to machine learning algorithms.<|MERGE_RESOLUTION|>--- conflicted
+++ resolved
@@ -69,17 +69,13 @@
 
 ## [Event](https://rasa.com/docs/action-server/events)
 
-  All conversations in Rasa are represented as a sequence of events. For instance, a `UserUttered` represents a user entering a message, and an `ActionExecuted` represents the assistant executing an action. You can learn more about them [here](https://rasa.com/docs/action-server/events).
-
-<<<<<<< HEAD
   Something that happens in a conversation. For instance, a `UserUttered` event represents a user entering a message, and an `ActionExecuted` event represents the assistant executing an action. All conversations in Rasa are represented as a sequence of events.
-=======
+
 ## FAQs
 
   Frequently asked questions (FAQs) are common questions that your users ask. In the context of building an assistant,
   this typically means the user sends a message and the assistant send a response without needing to consider the context of the conversation.
   Read about handling [Chitchat and FAQs](./chitchat-faqs.mdx) to learn how to implement this with Rasa Open Source.
->>>>>>> 1368ab2d
 
 ## [Form](./forms.mdx)
 
@@ -121,17 +117,14 @@
 
   Rasa uses a simple template-based approach for NLG. Data-driven approaches (such as neural NLG) can be implemented by creating a custom NLG component.
   
+## NLU
+
+  Natural Language Understanding (NLU) deals with parsing and understanding human language into a structured format.  
+
 ## NLU Inbox
 
-<<<<<<< HEAD
   The area within Rasa X where new user messages are collected for review and annotation. Only messages not already represented in the training data will appear in the NLU Inbox.
-  
-=======
-## NLU
-
-  Natural Language Understanding (NLU) deals with parsing and understanding human language into a structured format.
-
->>>>>>> 1368ab2d
+
 ## [Pipeline](./tuning-your-model.mdx)
 
   The list of NLU components (see “Rasa NLU Component”) that defines a Rasa assistant’s NLU system. A user message is processed by each component one by one, before returning the final structured output.
@@ -146,11 +139,8 @@
 
 ## Rasa NLU
 
-  Natural Language Understanding (NLU) parses human language into a structured format.
-
-  Rasa NLU is the part of Rasa Open Source that performs intent classification and entity extraction.
-
-<<<<<<< HEAD
+  Rasa NLU is the part of Rasa that performs Natural Language Understanding ([NLU](#nlu)), including intent classification and entity extraction.
+
 ## Rasa NLU Component
 
   An element in the Rasa NLU pipeline (see “Pipeline”) that processes incoming messages. Components perform tasks ranging from entity extraction to intent classification to pre-processing.
@@ -166,11 +156,6 @@
 ## REST Channel
 
   A messaging channel used to build custom connectors. Includes an input channel, where user  messages can be posted to Rasa Open Source, and the ability to specify a callback URL, where the bot’s response actions will be sent.
-=======
-## Rasa NLU
-
-  Rasa NLU is the part of Rasa that performs Natural Language Understanding ([NLU](#nlu)), including intent classification and entity extraction.
->>>>>>> 1368ab2d
 
 ## [Rules](./rules.mdx)
 
