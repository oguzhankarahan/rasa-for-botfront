--- conflicted
+++ resolved
@@ -1,6 +1,2 @@
-<<<<<<< HEAD
-__version__ = "1.3.3"
-__bf_patch__ = "-bf.6"
-=======
 __version__ = "1.3.9"
->>>>>>> c5484671
+__bf_patch__ = "-bf.1"