<<<<<<< HEAD
__version__ = "1.4.2"
=======
__version__ = "1.5.0a1"
>>>>>>> eb64bf41
<|MERGE_RESOLUTION|>--- conflicted
+++ resolved
@@ -1,5 +1 @@
-<<<<<<< HEAD
-__version__ = "1.4.2"
-=======
-__version__ = "1.5.0a1"
->>>>>>> eb64bf41
+__version__ = "1.5.0a1"