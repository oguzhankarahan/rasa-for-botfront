import logging
import os
import tempfile
import traceback
from functools import wraps
from inspect import isawaitable
from typing import Any, Callable, List, Optional, Text, Union

from sanic import Sanic, response
from sanic.request import Request
from sanic_cors import CORS
from sanic_jwt import Initialize, exceptions

import rasa
import rasa.utils.common
import rasa.utils.endpoints
import rasa.utils.io
from rasa.core.domain import InvalidDomain
from rasa.utils.endpoints import EndpointConfig
from rasa.constants import (
    MINIMUM_COMPATIBLE_VERSION,
    DEFAULT_MODELS_PATH,
    DEFAULT_DOMAIN_PATH,
    DOCS_BASE_URL,
)
from rasa.core import broker
from rasa.core.agent import load_agent, Agent
from rasa.core.channels.channel import UserMessage, CollectingOutputChannel
from rasa.core.events import Event
from rasa.core.test import test
from rasa.core.trackers import DialogueStateTracker, EventVerbosity
from rasa.core.utils import dump_obj_as_str_to_file, AvailableEndpoints
from rasa.model import get_model_subdirectories, fingerprint_from_path
from rasa.nlu.emulators.no_emulator import NoEmulator
from rasa.nlu.test import run_evaluation
from rasa.core.tracker_store import TrackerStore

logger = logging.getLogger(__name__)


class ErrorResponse(Exception):
    def __init__(self, status, reason, message, details=None, help_url=None):
        self.error_info = {
            "version": rasa.__version__,
            "status": "failure",
            "message": message,
            "reason": reason,
            "details": details or {},
            "help": help_url,
            "code": status,
        }
        self.status = status


def _docs(sub_url: Text) -> Text:
    """Create a url to a subpart of the docs."""
    return DOCS_BASE_URL + sub_url


def ensure_loaded_agent(app: Sanic):
    """Wraps a request handler ensuring there is a loaded and usable agent."""

    def decorator(f):
        @wraps(f)
        def decorated(*args, **kwargs):
            if not app.agent or not app.agent.is_ready():
                raise ErrorResponse(
                    409,
                    "Conflict",
                    "No agent loaded. To continue processing, a "
                    "model of a trained agent needs to be loaded.",
                    help_url=_docs("/user-guide/running-the-server/"),
                )

            return f(*args, **kwargs)

        return decorated

    return decorator


def requires_auth(app: Sanic, token: Optional[Text] = None) -> Callable[[Any], Any]:
    """Wraps a request handler with token authentication."""

    def decorator(f: Callable[[Any, Any], Any]) -> Callable[[Any, Any], Any]:
        def conversation_id_from_args(args: Any, kwargs: Any) -> Optional[Text]:
            argnames = rasa.utils.common.arguments_of(f)

            try:
                sender_id_arg_idx = argnames.index("conversation_id")
                if "conversation_id" in kwargs:  # try to fetch from kwargs first
                    return kwargs["conversation_id"]
                if sender_id_arg_idx < len(args):
                    return args[sender_id_arg_idx]
                return None
            except ValueError:
                return None

        def sufficient_scope(request, *args: Any, **kwargs: Any) -> Optional[bool]:
            jwt_data = request.app.auth.extract_payload(request)
            user = jwt_data.get("user", {})

            username = user.get("username", None)
            role = user.get("role", None)

            if role == "admin":
                return True
            elif role == "user":
                conversation_id = conversation_id_from_args(args, kwargs)
                return conversation_id is not None and username == conversation_id
            else:
                return False

        @wraps(f)
        async def decorated(request: Request, *args: Any, **kwargs: Any) -> Any:

            provided = request.args.get("token", None)

            # noinspection PyProtectedMember
            if token is not None and provided == token:
                result = f(request, *args, **kwargs)
                if isawaitable(result):
                    result = await result
                return result
            elif app.config.get("USE_JWT") and request.app.auth.is_authenticated(
                request
            ):
                if sufficient_scope(request, *args, **kwargs):
                    result = f(request, *args, **kwargs)
                    if isawaitable(result):
                        result = await result
                    return result
                raise ErrorResponse(
                    403,
                    "NotAuthorized",
                    "User has insufficient permissions.",
                    help_url=_docs(
                        "/user-guide/running-the-server/#security-considerations"
                    ),
                )
            elif token is None and app.config.get("USE_JWT") is None:
                # authentication is disabled
                result = f(request, *args, **kwargs)
                if isawaitable(result):
                    result = await result
                return result
            raise ErrorResponse(
                401,
                "NotAuthenticated",
                "User is not authenticated.",
                help_url=_docs(
                    "/user-guide/running-the-server/#security-considerations"
                ),
            )

        return decorated

    return decorator


def event_verbosity_parameter(
    request: Request, default_verbosity: EventVerbosity
) -> EventVerbosity:
    event_verbosity_str = request.args.get(
        "include_events", default_verbosity.name
    ).upper()
    try:
        return EventVerbosity[event_verbosity_str]
    except KeyError:
        enum_values = ", ".join([e.name for e in EventVerbosity])
        raise ErrorResponse(
            400,
            "BadRequest",
            "Invalid parameter value for 'include_events'. "
            "Should be one of {}".format(enum_values),
            {"parameter": "include_events", "in": "query"},
        )


def obtain_tracker_store(agent: "Agent", conversation_id: Text) -> DialogueStateTracker:
    tracker = agent.tracker_store.get_or_create_tracker(conversation_id)
    if not tracker:
        raise ErrorResponse(
            409,
            "Conflict",
            "Could not retrieve tracker with id '{}'. Most likely "
            "because there is no domain set on the agent.".format(conversation_id),
        )
    return tracker


def validate_request_body(request: Request, error_message: Text):
    if not request.body:
        raise ErrorResponse(400, "BadRequest", error_message)


async def authenticate(request: Request):
    raise exceptions.AuthenticationFailed(
        "Direct JWT authentication not supported. You should already have "
        "a valid JWT from an authentication provider, Rasa will just make "
        "sure that the token is valid, but not issue new tokens."
    )


def _create_emulator(mode: Optional[Text]) -> NoEmulator:
    """Create emulator for specified mode.
    If no emulator is specified, we will use the Rasa NLU format."""

    if mode is None:
        return NoEmulator()
    elif mode.lower() == "wit":
        from rasa.nlu.emulators.wit import WitEmulator

        return WitEmulator()
    elif mode.lower() == "luis":
        from rasa.nlu.emulators.luis import LUISEmulator

        return LUISEmulator()
    elif mode.lower() == "dialogflow":
        from rasa.nlu.emulators.dialogflow import DialogflowEmulator

        return DialogflowEmulator()
    else:
        raise ErrorResponse(
            400,
            "BadRequest",
            "Invalid parameter value for 'emulation_mode'. "
            "Should be one of 'WIT', 'LUIS', 'DIALOGFLOW'.",
            {"parameter": "emulation_mode", "in": "query"},
        )


async def _load_agent(
    model_path: Optional[Text] = None,
    model_server: Optional[EndpointConfig] = None,
    remote_storage: Optional[Text] = None,
    endpoints: Optional[AvailableEndpoints] = None,
) -> Agent:
    try:
        tracker_store = None
        generator = None
        action_endpoint = None

        if endpoints:
            _broker = broker.from_endpoint_config(endpoints.event_broker)
            tracker_store = TrackerStore.find_tracker_store(
                None, endpoints.tracker_store, _broker
            )
            generator = endpoints.nlg
            action_endpoint = endpoints.action

        loaded_agent = await load_agent(
            model_path,
            model_server,
            remote_storage,
            generator=generator,
            tracker_store=tracker_store,
            action_endpoint=action_endpoint,
        )
    except Exception as e:
        logger.debug(traceback.format_exc())
        raise ErrorResponse(
            500, "LoadingError", "An unexpected error occurred. Error: {}".format(e)
        )

    if not loaded_agent:
        raise ErrorResponse(
            400,
            "BadRequest",
            "Agent with name '{}' could not be loaded.".format(model_path),
            {"parameter": "model", "in": "query"},
        )

    return loaded_agent


def create_app(
    agent: Optional["Agent"] = None,
    cors_origins: Union[Text, List[Text]] = "*",
    auth_token: Optional[Text] = None,
    jwt_secret: Optional[Text] = None,
    jwt_method: Text = "HS256",
    endpoints: Optional[AvailableEndpoints] = None,
):
    """Class representing a Rasa HTTP server."""

    app = Sanic(__name__)
    app.config.RESPONSE_TIMEOUT = 60 * 60

    CORS(
        app, resources={r"/*": {"origins": cors_origins or ""}}, automatic_options=True
    )

    # Setup the Sanic-JWT extension
    if jwt_secret and jwt_method:
        # since we only want to check signatures, we don't actually care
        # about the JWT method and set the passed secret as either symmetric
        # or asymmetric key. jwt lib will choose the right one based on method
        app.config["USE_JWT"] = True
        Initialize(
            app,
            secret=jwt_secret,
            authenticate=authenticate,
            algorithm=jwt_method,
            user_id="username",
        )

    app.agent = agent

    @app.exception(ErrorResponse)
    async def handle_error_response(request: Request, exception: ErrorResponse):
        return response.json(exception.error_info, status=exception.status)

    @app.get("/")
    async def hello(request: Request):
        """Check if the server is running and responds with the version."""
        return response.text("Hello from Rasa: " + rasa.__version__)

    @app.get("/version")
    async def version(request: Request):
        """Respond with the version number of the installed Rasa."""

        return response.json(
            {
                "version": rasa.__version__,
                "minimum_compatible_version": MINIMUM_COMPATIBLE_VERSION,
            }
        )

    @app.get("/status")
    @requires_auth(app, auth_token)
    @ensure_loaded_agent(app)
    async def status(request: Request):
        """Respond with the model name and the fingerprint of that model."""

        return response.json(
            {
                "model_file": app.agent.model_directory,
                "fingerprint": fingerprint_from_path(app.agent.model_directory),
            }
        )

    @app.get("/conversations/<conversation_id>/tracker")
    @requires_auth(app, auth_token)
    @ensure_loaded_agent(app)
    async def retrieve_tracker(request: Request, conversation_id: Text):
        """Get a dump of a conversation's tracker including its events."""
        if not app.agent.tracker_store:
            raise ErrorResponse(
                409,
                "Conflict",
                "No tracker store available. Make sure to "
                "configure a tracker store when starting "
                "the server.",
            )

        verbosity = event_verbosity_parameter(request, EventVerbosity.AFTER_RESTART)
        until_time = rasa.utils.endpoints.float_arg(request, "until")

        tracker = obtain_tracker_store(app.agent, conversation_id)

        try:
            if until_time is not None:
                tracker = tracker.travel_back_in_time(until_time)

            state = tracker.current_state(verbosity)
            return response.json(state)
        except Exception as e:
            logger.debug(traceback.format_exc())
            raise ErrorResponse(
                500,
                "ConversationError",
                "An unexpected error occurred. Error: {}".format(e),
            )

    @app.post("/conversations/<conversation_id>/tracker/events")
    @requires_auth(app, auth_token)
    @ensure_loaded_agent(app)
    async def append_events(request: Request, conversation_id: Text):
        """Append a list of events to the state of a conversation"""
        validate_request_body(
            request,
            "You must provide events in the request body in order to append them"
            "to the state of a conversation.",
        )

        events = request.json
        if not isinstance(events, list):
            events = [events]

        events = [Event.from_parameters(event) for event in events]
        events = [event for event in events if event]

        if not events:
            logger.warning(
                "Append event called, but could not extract a valid event. "
                "Request JSON: {}".format(request.json)
            )
            raise ErrorResponse(
                400,
                "BadRequest",
                "Couldn't extract a proper event from the request body.",
                {"parameter": "", "in": "body"},
            )

        verbosity = event_verbosity_parameter(request, EventVerbosity.AFTER_RESTART)
        tracker = obtain_tracker_store(app.agent, conversation_id)

        try:
            for event in events:
                tracker.update(event, app.agent.domain)

            app.agent.tracker_store.save(tracker)

            return response.json(tracker.current_state(verbosity))
        except Exception as e:
            logger.debug(traceback.format_exc())
            raise ErrorResponse(
                500,
                "ConversationError",
                "An unexpected error occurred. Error: {}".format(e),
            )

    @app.put("/conversations/<conversation_id>/tracker/events")
    @requires_auth(app, auth_token)
    @ensure_loaded_agent(app)
    async def replace_events(request: Request, conversation_id: Text):
        """Use a list of events to set a conversations tracker to a state."""
        validate_request_body(
            request,
            "You must provide events in the request body to set the sate of the "
            "conversation tracker.",
        )

        verbosity = event_verbosity_parameter(request, EventVerbosity.AFTER_RESTART)

        try:
            tracker = DialogueStateTracker.from_dict(
                conversation_id, request.json, app.agent.domain.slots
            )

            # will override an existing tracker with the same id!
            app.agent.tracker_store.save(tracker)
            return response.json(tracker.current_state(verbosity))
        except Exception as e:
            logger.debug(traceback.format_exc())
            raise ErrorResponse(
                500,
                "ConversationError",
                "An unexpected error occurred. Error: {}".format(e),
            )

    @app.get("/conversations/<conversation_id>/story")
    @requires_auth(app, auth_token)
    @ensure_loaded_agent(app)
    async def retrieve_story(request: Request, conversation_id: Text):
        """Get an end-to-end story corresponding to this conversation."""
        if not app.agent.tracker_store:
            raise ErrorResponse(
                409,
                "Conflict",
                "No tracker store available. Make sure to "
                "configure a tracker store when starting "
                "the server.",
            )

        # retrieve tracker and set to requested state
        tracker = obtain_tracker_store(app.agent, conversation_id)

        until_time = rasa.utils.endpoints.float_arg(request, "until")

        try:
            if until_time is not None:
                tracker = tracker.travel_back_in_time(until_time)

            # dump and return tracker
            state = tracker.export_stories(e2e=True)
            return response.text(state)
        except Exception as e:
            logger.debug(traceback.format_exc())
            raise ErrorResponse(
                500,
                "ConversationError",
                "An unexpected error occurred. Error: {}".format(e),
            )

    @app.post("/conversations/<conversation_id>/execute")
    @requires_auth(app, auth_token)
    @ensure_loaded_agent(app)
    async def execute_action(request: Request, conversation_id: Text):
        request_params = request.json

        action_to_execute = request_params.get("name", None)

        if not action_to_execute:
            raise ErrorResponse(
                400,
                "BadRequest",
                "Name of the action not provided in request body.",
                {"parameter": "name", "in": "body"},
            )

        policy = request_params.get("policy", None)
        confidence = request_params.get("confidence", None)

        verbosity = event_verbosity_parameter(request, EventVerbosity.AFTER_RESTART)

        try:
            out = CollectingOutputChannel()
            await app.agent.execute_action(
                conversation_id, action_to_execute, out, policy, confidence
            )
        except Exception as e:
            logger.debug(traceback.format_exc())
            raise ErrorResponse(
                500,
                "ConversationError",
                "An unexpected error occurred. Error: {}".format(e),
            )

        tracker = obtain_tracker_store(app.agent, conversation_id)
        state = tracker.current_state(verbosity)
        return response.json({"tracker": state, "messages": out.messages})

    @app.post("/conversations/<conversation_id>/predict")
    @requires_auth(app, auth_token)
    @ensure_loaded_agent(app)
    async def predict(request: Request, conversation_id: Text):
        try:
            # Fetches the appropriate bot response in a json format
            responses = app.agent.predict_next(conversation_id)
            responses["scores"] = sorted(
                responses["scores"], key=lambda k: (-k["score"], k["action"])
            )
            return response.json(responses)
        except Exception as e:
            logger.debug(traceback.format_exc())
            raise ErrorResponse(
                500,
                "ConversationError",
                "An unexpected error occurred. Error: {}".format(e),
            )

    @app.post("/conversations/<conversation_id>/messages")
    @requires_auth(app, auth_token)
    @ensure_loaded_agent(app)
    async def add_message(request: Request, conversation_id: Text):
        validate_request_body(
            request,
            "No message defined in request body. Add a message to the request body in "
            "order to add it to the tracker.",
        )

        request_params = request.json

        message = request_params.get("text")
        sender = request_params.get("sender")
        parse_data = request_params.get("parse_data")

        verbosity = event_verbosity_parameter(request, EventVerbosity.AFTER_RESTART)

        # TODO: implement for agent / bot
        if sender != "user":
            raise ErrorResponse(
                400,
                "BadRequest",
                "Currently, only user messages can be passed to this endpoint. "
                "Messages of sender '{}' cannot be handled.".format(sender),
                {"parameter": "sender", "in": "body"},
            )

        try:
            user_message = UserMessage(message, None, conversation_id, parse_data)
            tracker = await app.agent.log_message(user_message)
            return response.json(tracker.current_state(verbosity))
        except Exception as e:
            logger.debug(traceback.format_exc())
            raise ErrorResponse(
                500,
                "ConversationError",
                "An unexpected error occurred. Error: {}".format(e),
            )

    @app.post("/model/train")
    @requires_auth(app, auth_token)
    async def train(request: Request):
        """Train a Rasa Model."""
        from rasa.train import train_async

        validate_request_body(
            request,
            "You must provide training data in the request body in order to "
            "train your model.",
        )

        rjs = request.json
        validate_request(rjs)

        # create a temporary directory to store config, domain and
        # training data
        temp_dir = tempfile.mkdtemp()

        config_paths = {}

        config_dir = os.path.join(temp_dir, 'config')
        os.mkdir(config_dir)

        for key, value in rjs["config"].items():
            config_file_path = os.path.join(config_dir, "{}.yml".format(key))
            dump_obj_as_str_to_file(config_file_path, rjs["config"][key])
            config_paths[key] = config_file_path

        if "nlu" in rjs:
            nlu_dir = os.path.join(temp_dir, 'nlu')
            os.mkdir(nlu_dir)

            for key, value in rjs["nlu"].items():
                nlu_file_path = os.path.join(nlu_dir, "{}.md".format(key))
                dump_obj_as_str_to_file(nlu_file_path, rjs["nlu"][key]["data"])

        if "stories" in rjs:
            stories_path = os.path.join(temp_dir, "stories.md")
            dump_obj_as_str_to_file(stories_path, rjs["stories"])

        domain_path = DEFAULT_DOMAIN_PATH
        if "domain" in rjs:
            domain_path = os.path.join(temp_dir, "domain.yml")
            dump_obj_as_str_to_file(domain_path, rjs["domain"])

        try:
            model_path = await train_async(
                domain=domain_path,
                config=config_paths,
                training_files=temp_dir,
                output_path=rjs.get("out", DEFAULT_MODELS_PATH),
                force_training=rjs.get("force", False),
                # botfront: add the possibility to pass a fixed name in the json payload
                fixed_model_name=rjs.get("fixed_model_name", None),
            )

            filename = os.path.basename(model_path) if model_path else None

            return await response.file(
                model_path, filename=filename, headers={"filename": filename}
            )
        except InvalidDomain as e:
            raise ErrorResponse(
                400,
                "InvalidDomainError",
                "Provided domain file is invalid. Error: {}".format(e),
            )
        except Exception as e:
            logger.debug(traceback.format_exc())
            raise ErrorResponse(
                500,
                "TrainingError",
                "An unexpected error occurred during training. Error: {}".format(e),
            )

    def validate_request(rjs):
        if "config" not in rjs:
            raise ErrorResponse(
                400,
                "BadRequest",
                "The training request is missing the required key `config`.",
                {"parameter": "config", "in": "body"},
            )

        if "nlu" not in rjs and "stories" not in rjs:
            raise ErrorResponse(
                400,
                "BadRequest",
                "To train a Rasa model you need to specify at least one type of "
                "training data. Add `nlu` and/or `stories` to the request.",
                {"parameters": ["nlu", "stories"], "in": "body"},
            )

        if "stories" in rjs and "domain" not in rjs:
            raise ErrorResponse(
                400,
                "BadRequest",
                "To train a Rasa model with story training data, you also need to "
                "specify the `domain`.",
                {"parameter": "domain", "in": "body"},
            )

    @app.post("/model/test/stories")
    @requires_auth(app, auth_token)
    @ensure_loaded_agent(app)
    async def evaluate_stories(request: Request):
        """Evaluate stories against the currently loaded model."""
        validate_request_body(
            request,
            "You must provide some stories in the request body in order to "
            "evaluate your model.",
        )

        stories = rasa.utils.io.create_temporary_file(request.body, mode="w+b")
        use_e2e = rasa.utils.endpoints.bool_arg(request, "e2e", default=False)

        try:
            evaluation = await test(stories, app.agent, e2e=use_e2e)
            return response.json(evaluation)
        except Exception as e:
            logger.debug(traceback.format_exc())
            raise ErrorResponse(
                500,
                "TestingError",
                "An unexpected error occurred during evaluation. Error: {}".format(e),
            )

    @app.post("/model/test/intents")
    @requires_auth(app, auth_token)
    async def evaluate_intents(request: Request):
        """Evaluate intents against a Rasa model."""
        validate_request_body(
            request,
            "You must provide some nlu data in the request body in order to "
            "evaluate your model.",
        )

        eval_agent = app.agent

        model_path = request.args.get("model", None)
        language = request.args.get("language", None)
        if model_path:
            model_server = app.agent.model_server
            if model_server is not None:
                model_server.url = model_path
            eval_agent = await _load_agent(
                model_path, model_server, app.agent.remote_storage
            )

        nlu_data = rasa.utils.io.create_temporary_file(request.body, mode="w+b")
        data_path = os.path.abspath(nlu_data)

        if not os.path.exists(eval_agent.model_directory):
            raise ErrorResponse(409, "Conflict", "Loaded model file not found.")

        model_directory = eval_agent.model_directory
        _, nlu_models = get_model_subdirectories(model_directory)

        try:
            evaluation = run_evaluation(data_path, nlu_models.get(language))
            return response.json(evaluation)
        except Exception as e:
            logger.debug(traceback.format_exc())
            raise ErrorResponse(
                500,
                "TestingError",
                "An unexpected error occurred during evaluation. Error: {}".format(e),
            )

    @app.post("/model/predict")
    @requires_auth(app, auth_token)
    @ensure_loaded_agent(app)
    async def tracker_predict(request: Request):
        """ Given a list of events, predicts the next action"""
        validate_request_body(
            request,
            "No events defined in request_body. Add events to request body in order to "
            "predict the next action.",
        )

        sender_id = UserMessage.DEFAULT_SENDER_ID
        verbosity = event_verbosity_parameter(request, EventVerbosity.AFTER_RESTART)
        request_params = request.json

        try:
            tracker = DialogueStateTracker.from_dict(
                sender_id, request_params, app.agent.domain.slots
            )
        except Exception as e:
            logger.debug(traceback.format_exc())
            raise ErrorResponse(
                400,
                "BadRequest",
                "Supplied events are not valid. {}".format(e),
                {"parameter": "", "in": "body"},
            )

        try:
            policy_ensemble = app.agent.policy_ensemble
            probabilities, policy = policy_ensemble.probabilities_using_best_policy(
                tracker, app.agent.domain
            )

            scores = [
                {"action": a, "score": p}
                for a, p in zip(app.agent.domain.action_names, probabilities)
            ]

            return response.json(
                {
                    "scores": scores,
                    "policy": policy,
                    "tracker": tracker.current_state(verbosity),
                }
            )
        except Exception as e:
            logger.debug(traceback.format_exc())
            raise ErrorResponse(
                500,
                "PredictionError",
                "An unexpected error occurred. Error: {}".format(e),
            )

    @app.post("/model/parse")
    @requires_auth(app, auth_token)
    async def parse(request: Request):
        validate_request_body(
            request,
            "No text message defined in request_body. Add text message to request body "
            "in order to obtain the intent and extracted entities.",
        )
        if not request.json.get("lang"):
            raise ErrorResponse(
                400, "Bad Request", "'lang' property is required'"
            )

        emulation_mode = request.args.get("emulation_mode")
        emulator = _create_emulator(emulation_mode)

        try:
            data = emulator.normalise_request_json(request.json)
<<<<<<< HEAD
            parse_data = await app.agent.interpreters.get(request.json.get("lang")).parse(data.get("text"), params=dict(request.query_args))
=======
            parse_data = await app.agent.interpreter.parse(
                data.get("text"), data.get("message_id")
            )
>>>>>>> e002d095
            response_data = emulator.normalise_response_json(parse_data)

            return response.json(response_data)

        except Exception as e:
            logger.debug(traceback.format_exc())
            raise ErrorResponse(
                500, "ParsingError", "An unexpected error occurred. Error: {}".format(e)
            )

    @app.put("/model")
    @requires_auth(app, auth_token)
    async def load_model(request: Request):
        validate_request_body(request, "No path to model file defined in request_body.")

        model_path = request.json.get("model_file", None)
        model_server = request.json.get("model_server", None)
        remote_storage = request.json.get("remote_storage", None)
        if model_server:
            try:
                model_server = EndpointConfig.from_dict(model_server)
            except TypeError as e:
                logger.debug(traceback.format_exc())
                raise ErrorResponse(
                    400,
                    "BadRequest",
                    "Supplied 'model_server' is not valid. Error: {}".format(e),
                    {"parameter": "model_server", "in": "body"},
                )
        app.agent = await _load_agent(
            model_path, model_server, remote_storage, endpoints
        )

        logger.debug("Successfully loaded model '{}'.".format(model_path))
        return response.json(None, status=204)

    @app.delete("/model")
    @requires_auth(app, auth_token)
    async def unload_model(request: Request):
        model_file = app.agent.model_directory

        app.agent = Agent()

        logger.debug("Successfully unload model '{}'.".format(model_file))
        return response.json(None, status=204)

    @app.get("/domain")
    @requires_auth(app, auth_token)
    @ensure_loaded_agent(app)
    async def get_domain(request: Request):
        """Get current domain in yaml or json format."""

        accepts = request.headers.get("Accept", default="application/json")
        if accepts.endswith("json"):
            domain = app.agent.domain.as_dict()
            return response.json(domain)
        elif accepts.endswith("yml") or accepts.endswith("yaml"):
            domain_yaml = app.agent.domain.as_yaml()
            return response.text(
                domain_yaml, status=200, content_type="application/x-yml"
            )
        else:
            raise ErrorResponse(
                406,
                "NotAcceptable",
                "Invalid Accept header. Domain can be "
                "provided as "
                'json ("Accept: application/json") or'
                'yml ("Accept: application/x-yml"). '
                "Make sure you've set the appropriate Accept "
                "header.",
            )

    @app.post("/data/convert")
    @requires_auth(app, auth_token)
    async def post_data_convert(request: Request):
        """Converts current domain in yaml or json format."""
        validate_request_body(
            request,
            "You must provide training data in the request body in order to "
            "train your model.",
        )
        rjs = request.json

        if 'data' not in rjs:
            raise ErrorResponse(400, "BadRequest", "Must provide training data in 'data' property")
        if 'output_format' not in rjs or rjs["output_format"] not in ["json", "md"]:
            raise ErrorResponse(400, "BadRequest", "'output_format' is required and must be either 'md' or 'json")
        if 'language' not in rjs:
            raise ErrorResponse(400, "BadRequest", "'language' is required")

        temp_dir = tempfile.mkdtemp()
        out_dir = tempfile.mkdtemp()

        nlu_data_path = os.path.join(temp_dir, "nlu_data")
        output_path = os.path.join(out_dir, "output")
        # botfront: several nlu files
        if type(rjs["data"] is dict):
            from rasa.core.utils import dump_obj_as_json_to_file
            dump_obj_as_json_to_file(nlu_data_path, rjs["data"])
        else:
            dump_obj_as_str_to_file(nlu_data_path, rjs["data"])

        # botfront end
        from rasa.nlu.convert import convert_training_data
        convert_training_data(nlu_data_path, output_path, rjs["output_format"], rjs["language"])

        with open(output_path, encoding='utf-8') as f:
            data = f.read()

        if rjs["output_format"] == 'json':
            import json
            data = json.loads(data, encoding='utf-8')

        return response.json({"data": data})

    return app<|MERGE_RESOLUTION|>--- conflicted
+++ resolved
@@ -823,13 +823,12 @@
 
         try:
             data = emulator.normalise_request_json(request.json)
-<<<<<<< HEAD
-            parse_data = await app.agent.interpreters.get(request.json.get("lang")).parse(data.get("text"), params=dict(request.query_args))
-=======
-            parse_data = await app.agent.interpreter.parse(
-                data.get("text"), data.get("message_id")
-            )
->>>>>>> e002d095
+            # bf: get query args
+            parse_data = await app.agent.interpreters.get(
+                request.json.get("lang")).parse(
+                    data.get("text"), data.get("message_id"), params=dict(request.query_args)
+                )
+            # bf: end
             response_data = emulator.normalise_response_json(parse_data)
 
             return response.json(response_data)
