--- conflicted
+++ resolved
@@ -342,28 +342,17 @@
         FINGERPRINT_CONFIG_CORE_KEY: _get_fingerprint_of_config(
             config, include_keys=CONFIG_KEYS_CORE
         ),
-<<<<<<< HEAD
         FINGERPRINT_CONFIG_NLU_KEY: {
-            lang: _get_hash_of_config(config, include_keys=CONFIG_KEYS_NLU)
+            lang: _get_fingerprint_of_config(config, include_keys=CONFIG_KEYS_NLU)
             for (lang, config) in nlu_config.items()
         }
         if len(nlu_config)
         else "",
-        FINGERPRINT_DOMAIN_WITHOUT_NLG_KEY: hash(domain),
-        FINGERPRINT_NLG_KEY: get_dict_hash(responses),
+        FINGERPRINT_DOMAIN_WITHOUT_NLG_KEY: domain.fingerprint(),
+        FINGERPRINT_NLG_KEY: rasa.shared.utils.io.deep_container_fingerprint(responses),
         FINGERPRINT_PROJECT: project_fingerprint(),
         FINGERPRINT_NLU_DATA_KEY: {lang: hash(nlu_data[lang]) for lang in nlu_data},
         FINGERPRINT_STORIES_KEY: stories_hash,
-=======
-        FINGERPRINT_CONFIG_NLU_KEY: _get_fingerprint_of_config(
-            config, include_keys=CONFIG_KEYS_NLU
-        ),
-        FINGERPRINT_DOMAIN_WITHOUT_NLG_KEY: domain.fingerprint(),
-        FINGERPRINT_NLG_KEY: rasa.shared.utils.io.deep_container_fingerprint(responses),
-        FINGERPRINT_PROJECT: project_fingerprint(),
-        FINGERPRINT_NLU_DATA_KEY: nlu_data.fingerprint(),
-        FINGERPRINT_STORIES_KEY: stories.fingerprint(),
->>>>>>> 79d39b8a
         FINGERPRINT_TRAINED_AT_KEY: time.time(),
         FINGERPRINT_RASA_VERSION_KEY: rasa.__version__,
     }
