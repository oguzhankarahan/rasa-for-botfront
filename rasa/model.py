import copy
import glob
import hashlib
import logging
import os
import shutil
from subprocess import CalledProcessError, DEVNULL, check_output  # skipcq:BAN-B404
import tempfile
import typing
from packaging import version
from pathlib import Path
from typing import Any, Text, Tuple, Union, Optional, List, Dict, NamedTuple

from packaging import version

from rasa.constants import MINIMUM_COMPATIBLE_VERSION
import rasa.shared.utils.io
import rasa.utils.io
from rasa.cli.utils import create_output_path
from rasa.shared.utils.cli import print_success
from rasa.shared.constants import (
    CONFIG_KEYS_CORE,
    CONFIG_KEYS_NLU,
    CONFIG_KEYS,
    DEFAULT_DOMAIN_PATH,
    DEFAULT_MODELS_PATH,
    DEFAULT_CORE_SUBDIRECTORY_NAME,
    DEFAULT_NLU_SUBDIRECTORY_NAME,
)
from rasa.constants import MINIMUM_COMPATIBLE_VERSION

from rasa.exceptions import ModelNotFound
from rasa.utils.common import TempDirectoryPath

if typing.TYPE_CHECKING:
    from rasa.shared.importers.importer import TrainingDataImporter

logger = logging.getLogger(__name__)


# Type alias for the fingerprint
Fingerprint = Dict[Text, Union[Text, List[Text], int, float]]

FINGERPRINT_FILE_PATH = "fingerprint.json"

FINGERPRINT_CONFIG_KEY = "config"
FINGERPRINT_CONFIG_CORE_KEY = "core-config"
FINGERPRINT_CONFIG_NLU_KEY = "nlu-config"
FINGERPRINT_CONFIG_WITHOUT_EPOCHS_KEY = "config-without-epochs"
FINGERPRINT_DOMAIN_WITHOUT_NLG_KEY = "domain"
FINGERPRINT_NLG_KEY = "nlg"
FINGERPRINT_RASA_VERSION_KEY = "version"
FINGERPRINT_STORIES_KEY = "stories"
FINGERPRINT_NLU_DATA_KEY = "messages"
FINGERPRINT_NLU_LABELS_KEY = "nlu_labels"
FINGERPRINT_PROJECT = "project"
FINGERPRINT_TRAINED_AT_KEY = "trained_at"


class Section(NamedTuple):
    """Specifies which fingerprint keys decide whether this sub-model is retrained."""

    name: Text
    relevant_keys: List[Text]


SECTION_CORE = Section(
    name="Core model",
    relevant_keys=[
        FINGERPRINT_CONFIG_KEY,
        FINGERPRINT_CONFIG_CORE_KEY,
        FINGERPRINT_DOMAIN_WITHOUT_NLG_KEY,
        FINGERPRINT_STORIES_KEY,
        FINGERPRINT_RASA_VERSION_KEY,
    ],
)
SECTION_NLU = Section(
    name="NLU model",
    relevant_keys=[
        FINGERPRINT_CONFIG_KEY,
        FINGERPRINT_CONFIG_NLU_KEY,
        FINGERPRINT_NLU_DATA_KEY,
        FINGERPRINT_RASA_VERSION_KEY,
    ],
)
SECTION_NLG = Section(name="NLG templates", relevant_keys=[FINGERPRINT_NLG_KEY])


class FingerprintComparisonResult:
    """Container for the results of a fingerprint comparison."""

    def __init__(
        self,
        nlu: bool = True,
        core: bool = True,
        nlg: bool = True,
        force_training: bool = False,
    ):
        """Creates a `FingerprintComparisonResult` instance.

        Args:
            nlu: `True` if the NLU model should be retrained.
            core: `True` if the Core model should be retrained.
            nlg: `True` if the responses in the domain should be updated.
            force_training: `True` if a training of all parts is forced.
        """
        self.nlu = nlu
        self.core = core
        self.nlg = nlg
        self.force_training = force_training

    def is_training_required(self) -> bool:
        """Check if anything has to be retrained."""

        return any([self.nlg, self.nlu, self.core, self.force_training])

    def should_retrain_core(self) -> bool:
        """Check if the Core model has to be updated."""

        return self.force_training or self.core

    def should_retrain_nlg(self) -> bool:
        """Check if the responses have to be updated."""

        return self.should_retrain_core() or self.nlg

    def should_retrain_nlu(self) -> bool:
        """Check if the NLU model has to be updated."""

        return self.force_training or self.nlu


def get_model(model_path: Text = DEFAULT_MODELS_PATH) -> TempDirectoryPath:
    """Get a model and unpack it. Raises a `ModelNotFound` exception if
    no model could be found at the provided path.

    Args:
        model_path: Path to the zipped model. If it's a directory, the latest
                    trained model is returned.

    Returns:
        Path to the unpacked model.

    """
    if not model_path:
        raise ModelNotFound("No path specified.")
    elif not os.path.exists(model_path):
        raise ModelNotFound(f"No file or directory at '{model_path}'.")

    if os.path.isdir(model_path):
        model_path = get_latest_model(model_path)
        if not model_path:
            raise ModelNotFound(
                f"Could not find any Rasa model files in '{model_path}'."
            )
    elif not model_path.endswith(".tar.gz"):
        raise ModelNotFound(f"Path '{model_path}' does not point to a Rasa model file.")

    try:
        model_relative_path = os.path.relpath(model_path)
    except ValueError:
        model_relative_path = model_path
    logger.info(f"Loading model {model_relative_path}...")

    return unpack_model(model_path)


def get_latest_model(model_path: Text = DEFAULT_MODELS_PATH) -> Optional[Text]:
    """Get the latest model from a path.

    Args:
        model_path: Path to a directory containing zipped models.

    Returns:
        Path to latest model in the given directory.

    """
    if not os.path.exists(model_path) or os.path.isfile(model_path):
        model_path = os.path.dirname(model_path)

    list_of_files = glob.glob(os.path.join(model_path, "*.tar.gz"))

    if len(list_of_files) == 0:
        return None

    return max(list_of_files, key=os.path.getctime)


def unpack_model(
    model_file: Text, working_directory: Optional[Union[Path, Text]] = None
) -> TempDirectoryPath:
    """Unpack a zipped Rasa model.

    Args:
        model_file: Path to zipped model.
        working_directory: Location where the model should be unpacked to.
                           If `None` a temporary directory will be created.

    Returns:
        Path to unpacked Rasa model.

    """
    import tarfile

    if working_directory is None:
        working_directory = tempfile.mkdtemp()

    # All files are in a subdirectory.
    try:
        with tarfile.open(model_file, mode="r:gz") as tar:
            tar.extractall(working_directory)
            logger.debug(f"Extracted model to '{working_directory}'.")
    except Exception as e:
        logger.error(f"Failed to extract model at {model_file}. Error: {e}")
        raise

    return TempDirectoryPath(working_directory)


def get_model_subdirectories(
    unpacked_model_path: Text,
) -> Tuple[Optional[Text], Optional[Text]]:
    """Return paths for Core and NLU model directories, if they exist.
    If neither directories exist, a `ModelNotFound` exception is raised.

    Args:
        unpacked_model_path: Path to unpacked Rasa model.

    Returns:
        Tuple (path to Core subdirectory if it exists or `None` otherwise,
               path to NLU subdirectory if it exists or `None` otherwise).

    """
    core_path = os.path.join(unpacked_model_path, DEFAULT_CORE_SUBDIRECTORY_NAME)
    # bf mod
    # nlu_path = os.path.join(unpacked_model_path, DEFAULT_NLU_SUBDIRECTORY_NAME)
    nlu_models = list(
        filter(lambda d: d.startswith("nlu"), os.listdir(unpacked_model_path))
    )

    models_fingerprint = fingerprint_from_path(unpacked_model_path)
    nlu_paths = {
        lang: None
        for lang in models_fingerprint.get(FINGERPRINT_CONFIG_NLU_KEY, {}).keys()
    }
    try:
        for model in nlu_models:
            lang = model.split("-")[1]
            nlu_paths[lang] = os.path.join(unpacked_model_path, model)
    except Exception:
        pass

    if not os.path.isdir(core_path):
        core_path = None

    if not core_path and not len(nlu_paths):
        raise ModelNotFound(
            "No NLU or Core data for unpacked model at: '{}'.".format(
                unpacked_model_path
            )
        )

    return core_path, nlu_paths
    # /bf mod


def create_package_rasa(
    training_directory: Text,
    output_filename: Text,
    fingerprint: Optional[Fingerprint] = None,
) -> Text:
    """Create a zipped Rasa model from trained model files.

    Args:
        training_directory: Path to the directory which contains the trained
                            model files.
        output_filename: Name of the zipped model file to be created.
        fingerprint: A unique fingerprint to identify the model version.

    Returns:
        Path to zipped model.

    """
    import tarfile

    if fingerprint:
        persist_fingerprint(training_directory, fingerprint)

    output_directory = os.path.dirname(output_filename)
    if not os.path.exists(output_directory):
        os.makedirs(output_directory)

    with tarfile.open(output_filename, "w:gz") as tar:
        for elem in os.scandir(training_directory):
            tar.add(elem.path, arcname=elem.name)

    shutil.rmtree(training_directory)
    return output_filename


def project_fingerprint() -> Optional[Text]:
    """Create a hash for the project in the current working directory.

    Returns:
        project hash
    """
    try:
        remote = check_output(  # skipcq:BAN-B607,BAN-B603
            ["git", "remote", "get-url", "origin"], stderr=DEVNULL
        )
        return hashlib.sha256(remote).hexdigest()
    except (CalledProcessError, OSError):
        return None


async def model_fingerprint(file_importer: "TrainingDataImporter") -> Fingerprint:
    """Create a model fingerprint from its used configuration and training data.

    Args:
        file_importer: File importer which provides the training data and model config.

    Returns:
        The fingerprint.

    """
    import time

    # bf mod
    config = await file_importer.get_config()
    domain = await file_importer.get_domain()
    stories_hash = await file_importer.get_stories_hash()
    nlu_data = await file_importer.get_nlu_data()
    nlu_config = await file_importer.get_nlu_config()

    responses = domain.templates

    # Do a copy of the domain to not change the actual domain (shallow is enough)
    domain = copy.copy(domain)
    # don't include the response texts in the fingerprint.
    # Their fingerprint is separate.
    domain.templates = {}

    return {
        FINGERPRINT_CONFIG_KEY: _get_fingerprint_of_config(
            config, exclude_keys=CONFIG_KEYS
        ),
        FINGERPRINT_CONFIG_CORE_KEY: _get_fingerprint_of_config(
            config, include_keys=CONFIG_KEYS_CORE
        ),
<<<<<<< HEAD
        FINGERPRINT_CONFIG_NLU_KEY: {
            lang: _get_fingerprint_of_config(config, include_keys=CONFIG_KEYS_NLU)
            for (lang, config) in nlu_config.items()
        }
        if len(nlu_config)
        else "",
        FINGERPRINT_DOMAIN_WITHOUT_NLG_KEY: domain.fingerprint(),
        FINGERPRINT_NLG_KEY: rasa.shared.utils.io.deep_container_fingerprint(responses),
        FINGERPRINT_PROJECT: project_fingerprint(),
        FINGERPRINT_NLU_DATA_KEY: {lang: hash(nlu_data[lang]) for lang in nlu_data},
        FINGERPRINT_STORIES_KEY: stories_hash,
=======
        FINGERPRINT_CONFIG_NLU_KEY: _get_fingerprint_of_config(
            config, include_keys=CONFIG_KEYS_NLU
        ),
        FINGERPRINT_CONFIG_WITHOUT_EPOCHS_KEY: _get_fingerprint_of_config_without_epochs(
            config
        ),
        FINGERPRINT_DOMAIN_WITHOUT_NLG_KEY: domain.fingerprint(),
        FINGERPRINT_NLG_KEY: rasa.shared.utils.io.deep_container_fingerprint(responses),
        FINGERPRINT_PROJECT: project_fingerprint(),
        FINGERPRINT_NLU_DATA_KEY: nlu_data.fingerprint(),
        FINGERPRINT_NLU_LABELS_KEY: nlu_data.label_fingerprint(),
        FINGERPRINT_STORIES_KEY: stories.fingerprint(),
>>>>>>> c71c18c7
        FINGERPRINT_TRAINED_AT_KEY: time.time(),
        FINGERPRINT_RASA_VERSION_KEY: rasa.__version__,
    }
    # /bf mod


def _get_fingerprint_of_config(
    config: Optional[Dict[Text, Any]],
    include_keys: Optional[List[Text]] = None,
    exclude_keys: Optional[List[Text]] = None,
) -> Text:
    if not config:
        return ""

    keys = include_keys or list(filter(lambda k: k not in exclude_keys, config.keys()))

    sub_config = {k: config[k] for k in keys if k in config}

    return rasa.shared.utils.io.deep_container_fingerprint(sub_config)


def _get_fingerprint_of_config_without_epochs(
    config: Optional[Dict[Text, Any]],
) -> Text:
    if not config:
        return ""

    copied_config = copy.deepcopy(config)

    for key in ["pipeline", "policies"]:
        if copied_config.get(key):
            for p in copied_config[key]:
                if "epochs" in p:
                    del p["epochs"]

    return rasa.shared.utils.io.deep_container_fingerprint(copied_config)


def fingerprint_from_path(model_path: Text) -> Fingerprint:
    """Load a persisted fingerprint.

    Args:
        model_path: Path to directory containing the fingerprint.

    Returns:
        The fingerprint or an empty dict if no fingerprint was found.
    """
    if not model_path or not os.path.exists(model_path):
        return {}

    fingerprint_path = os.path.join(model_path, FINGERPRINT_FILE_PATH)

    if os.path.isfile(fingerprint_path):
        return rasa.shared.utils.io.read_json_file(fingerprint_path)
    else:
        return {}


def persist_fingerprint(output_path: Text, fingerprint: Fingerprint):
    """Persist a model fingerprint.

    Args:
        output_path: Directory in which the fingerprint should be saved.
        fingerprint: The fingerprint to be persisted.

    """

    path = os.path.join(output_path, FINGERPRINT_FILE_PATH)
    rasa.shared.utils.io.dump_obj_as_json_to_file(path, fingerprint)


def did_section_fingerprint_change(
    fingerprint1: Fingerprint, fingerprint2: Fingerprint, section: Section
) -> bool:
    """Check whether the fingerprint of a section has changed."""
    # bf mod >
    if section.name == "NLU model":
        all_languages = set(
            list(fingerprint1.get(FINGERPRINT_NLU_DATA_KEY).keys())
            + list(fingerprint1.get(FINGERPRINT_CONFIG_NLU_KEY).keys())
            + list(fingerprint2.get(FINGERPRINT_NLU_DATA_KEY).keys())
            + list(fingerprint2.get(FINGERPRINT_CONFIG_NLU_KEY).keys())
        )

        languages_in_new_model = set(
            list(fingerprint2.get(FINGERPRINT_NLU_DATA_KEY).keys())
            + list(fingerprint2.get(FINGERPRINT_CONFIG_NLU_KEY).keys())
        )
        languages_in_old_model = set(
            list(fingerprint1.get(FINGERPRINT_NLU_DATA_KEY).keys())
            + list(fingerprint1.get(FINGERPRINT_CONFIG_NLU_KEY).keys())
        )
        languages_added = list(languages_in_new_model - languages_in_old_model)
        languages_removed = list(languages_in_old_model - languages_in_new_model)
        languages_to_retrain = set()

        for k in section.relevant_keys:
            if not isinstance(fingerprint1.get(k), dict):
                if fingerprint1.get(k) != fingerprint2.get(k):
                    logger.info("Data ({}) for NLU model changed.".format(k))
                    return list(all_languages)
            else:
                for lang in fingerprint1.get(k).keys():
                    if fingerprint1.get(k).get(lang) != fingerprint2.get(k).get(lang):
                        languages_to_retrain.add(lang)
        for l in languages_added:
            languages_to_retrain.add(l)
        for l in languages_removed:
            if l in languages_to_retrain:
                languages_to_retrain.remove(l)

        return list(languages_to_retrain)
    # </ bf mod
    for k in section.relevant_keys:
        if fingerprint1.get(k) != fingerprint2.get(k):
            logger.info(f"Data ({k}) for {section.name} section changed.")
            return True
    return False


def move_model(source: Text, target: Text) -> bool:
    """Move two model directories.

    Args:
        source: The original folder which should be merged in another.
        target: The destination folder where it should be moved to.

    Returns:
        `True` if the merge was successful, else `False`.

    """
    try:
        shutil.move(source, target)
        return True
    except Exception as e:
        logging.debug(f"Could not merge model: {e}")
        return False


def should_retrain(
    new_fingerprint: Fingerprint,
    old_model: Text,
    train_path: Text,
    has_e2e_examples: bool = False,
    force_training: bool = False,
) -> FingerprintComparisonResult:
    """Check which components of a model should be retrained.

    Args:
        new_fingerprint: The fingerprint of the new model to be trained.
        old_model: Path to the old zipped model file.
        train_path: Path to the directory in which the new model will be trained.
        has_e2e_examples: Whether the new training data contains e2e examples.
        force_training: Indicates if the model needs to be retrained even if the data has not changed.

    Returns:
        A FingerprintComparisonResult object indicating whether Rasa Core and/or Rasa NLU needs
        to be retrained or not.

    """
    fingerprint_comparison = FingerprintComparisonResult()

    if old_model is None or not os.path.exists(old_model):
        return fingerprint_comparison

    try:
        unpack_model(old_model)
    except:
        return fingerprint_comparison

    with unpack_model(old_model) as unpacked:
        last_fingerprint = fingerprint_from_path(unpacked)
        old_core, old_nlu = get_model_subdirectories(unpacked)

        model_outdated = version.parse(last_fingerprint.get("version")) < version.parse(
            MINIMUM_COMPATIBLE_VERSION
        )

        fingerprint_comparison = FingerprintComparisonResult(
            core=did_section_fingerprint_change(
                last_fingerprint, new_fingerprint, SECTION_CORE
            ),
            nlu=did_section_fingerprint_change(
                last_fingerprint, new_fingerprint, SECTION_NLU
            ),
            nlg=did_section_fingerprint_change(
                last_fingerprint, new_fingerprint, SECTION_NLG
            ),
<<<<<<< HEAD
            force_training=model_outdated,
=======
            force_training=force_training,
>>>>>>> c71c18c7
        )

        # We should retrain core if nlu data changes and there are e2e stories.
        if has_e2e_examples and fingerprint_comparison.should_retrain_nlu():
            fingerprint_comparison.core = True

        core_merge_failed = False
        if not fingerprint_comparison.should_retrain_core():
            target_path = os.path.join(train_path, DEFAULT_CORE_SUBDIRECTORY_NAME)
            core_merge_failed = not move_model(old_core, target_path)
            fingerprint_comparison.core = core_merge_failed

        if not fingerprint_comparison.should_retrain_nlg() and core_merge_failed:
            # If moving the Core model failed, we should also retrain NLG
            fingerprint_comparison.nlg = True

        # bf mod >
        # if not fingerprint_comparison.should_retrain_nlu():
        #     target_path = os.path.join(train_path, "nlu")
        #     fingerprint_comparison.nlu = not move_model(old_nlu, target_path)
        languages_to_train = fingerprint_comparison.should_retrain_nlu()
        if languages_to_train == True:  # replace True with list of all langs
            languages_to_train = list(new_fingerprint.get("nlu-config", {}).keys())
        for lang in old_nlu.keys():
            target_path = os.path.join(train_path, "nlu-{}".format(lang))
            if lang in new_fingerprint.get("nlu-config").keys():
                # only attempt move if language is still in new fingerprints
                # that way new model will not include that old lang
                if not move_model(old_nlu.get(lang), target_path):
                    languages_to_train.append(lang)
        fingerprint_comparison.nlu = languages_to_train
        # </ bf mod

        return fingerprint_comparison


def can_finetune(
    last_fingerprint: Fingerprint,
    new_fingerprint: Fingerprint,
    core: bool = False,
    nlu: bool = False,
) -> bool:
    """Checks if components of a model can be finetuned with incremental training.

    Args:
        last_fingerprint: The fingerprint of the old model to potentially be fine-tuned.
        new_fingerprint: The fingerprint of the new model.
        core: Check sections for finetuning a core model.
        nlu: Check sections for finetuning an nlu model.

    Returns:
        `True` if the old model can be finetuned, `False` otherwise.
    """
    section_keys = [
        FINGERPRINT_CONFIG_WITHOUT_EPOCHS_KEY,
    ]
    if core:
        section_keys.append(FINGERPRINT_DOMAIN_WITHOUT_NLG_KEY)
    if nlu:
        section_keys.append(FINGERPRINT_NLU_LABELS_KEY)

    fingerprint_changed = did_section_fingerprint_change(
        last_fingerprint,
        new_fingerprint,
        Section(name="finetune", relevant_keys=section_keys),
    )

    old_model_above_min_version = version.parse(
        last_fingerprint.get(FINGERPRINT_RASA_VERSION_KEY)
    ) >= version.parse(MINIMUM_COMPATIBLE_VERSION)
    return old_model_above_min_version and not fingerprint_changed


def package_model(
    fingerprint: Fingerprint,
    output_directory: Text,
    train_path: Text,
    fixed_model_name: Optional[Text] = None,
    model_prefix: Text = "",
) -> Text:
    """
    Compress a trained model.

    Args:
        fingerprint: fingerprint of the model
        output_directory: path to the directory in which the model should be stored
        train_path: path to uncompressed model
        fixed_model_name: name of the compressed model file
        model_prefix: prefix of the compressed model file

    Returns: path to 'tar.gz' model file
    """
    output_directory = create_output_path(
        output_directory, prefix=model_prefix, fixed_name=fixed_model_name
    )
    create_package_rasa(train_path, output_directory, fingerprint)

    print_success(
        "Your Rasa model is trained and saved at '{}'.".format(
            os.path.abspath(output_directory)
        )
    )

    return output_directory


async def update_model_with_new_domain(
    importer: "TrainingDataImporter", unpacked_model_path: Union[Path, Text]
) -> None:
    """Overwrites the domain of an unpacked model with a new domain.

    Args:
        importer: Importer which provides the new domain.
        unpacked_model_path: Path to the unpacked model.
    """
    model_path = Path(unpacked_model_path) / DEFAULT_CORE_SUBDIRECTORY_NAME
    domain = await importer.get_domain()
    domain.persist(model_path / DEFAULT_DOMAIN_PATH)


def get_model_for_finetuning(
    previous_model_file: Optional[Union[Path, Text]]
) -> Optional[Text]:
    """Gets validated path for model to finetune.

    Args:
        previous_model_file: Path to model file which should be used for finetuning or
            a directory in case the latest trained model should be used.

    Returns:
        Path to model archive. `None` if there is no model.
    """
    if Path(previous_model_file).is_dir():
        logger.debug(
            f"Trying to load latest model from '{previous_model_file}' for "
            f"finetuning."
        )
        return get_latest_model(previous_model_file)

    if Path(previous_model_file).is_file():
        return previous_model_file

    logger.debug(
        "No valid model for finetuning found as directory either "
        "contains no model or model file cannot be found."
    )
    return None<|MERGE_RESOLUTION|>--- conflicted
+++ resolved
@@ -328,7 +328,8 @@
     # bf mod
     config = await file_importer.get_config()
     domain = await file_importer.get_domain()
-    stories_hash = await file_importer.get_stories_hash()
+    stories = await file_importer.get_stories()
+    # stories_hash = await file_importer.get_stories_hash()
     nlu_data = await file_importer.get_nlu_data()
     nlu_config = await file_importer.get_nlu_config()
 
@@ -347,32 +348,25 @@
         FINGERPRINT_CONFIG_CORE_KEY: _get_fingerprint_of_config(
             config, include_keys=CONFIG_KEYS_CORE
         ),
-<<<<<<< HEAD
         FINGERPRINT_CONFIG_NLU_KEY: {
             lang: _get_fingerprint_of_config(config, include_keys=CONFIG_KEYS_NLU)
             for (lang, config) in nlu_config.items()
         }
         if len(nlu_config)
         else "",
-        FINGERPRINT_DOMAIN_WITHOUT_NLG_KEY: domain.fingerprint(),
-        FINGERPRINT_NLG_KEY: rasa.shared.utils.io.deep_container_fingerprint(responses),
-        FINGERPRINT_PROJECT: project_fingerprint(),
-        FINGERPRINT_NLU_DATA_KEY: {lang: hash(nlu_data[lang]) for lang in nlu_data},
-        FINGERPRINT_STORIES_KEY: stories_hash,
-=======
-        FINGERPRINT_CONFIG_NLU_KEY: _get_fingerprint_of_config(
-            config, include_keys=CONFIG_KEYS_NLU
-        ),
         FINGERPRINT_CONFIG_WITHOUT_EPOCHS_KEY: _get_fingerprint_of_config_without_epochs(
             config
         ),
         FINGERPRINT_DOMAIN_WITHOUT_NLG_KEY: domain.fingerprint(),
         FINGERPRINT_NLG_KEY: rasa.shared.utils.io.deep_container_fingerprint(responses),
         FINGERPRINT_PROJECT: project_fingerprint(),
-        FINGERPRINT_NLU_DATA_KEY: nlu_data.fingerprint(),
-        FINGERPRINT_NLU_LABELS_KEY: nlu_data.label_fingerprint(),
-        FINGERPRINT_STORIES_KEY: stories.fingerprint(),
->>>>>>> c71c18c7
+        FINGERPRINT_NLU_DATA_KEY: {
+            lang: nlu_data[lang].fingerprint() for lang in nlu_data
+        },
+        FINGERPRINT_NLU_LABELS_KEY: {
+            lang: nlu_data[lang].label_fingerprint() for lang in nlu_data
+        },
+        FINGERPRINT_STORIES_KEY: stories.fingerprint(),  # stories_hash,
         FINGERPRINT_TRAINED_AT_KEY: time.time(),
         FINGERPRINT_RASA_VERSION_KEY: rasa.__version__,
     }
@@ -518,6 +512,7 @@
     train_path: Text,
     has_e2e_examples: bool = False,
     force_training: bool = False,
+    nlu_untrainable: List[Text] = [],  # bf
 ) -> FingerprintComparisonResult:
     """Check which components of a model should be retrained.
 
@@ -561,11 +556,7 @@
             nlg=did_section_fingerprint_change(
                 last_fingerprint, new_fingerprint, SECTION_NLG
             ),
-<<<<<<< HEAD
-            force_training=model_outdated,
-=======
-            force_training=force_training,
->>>>>>> c71c18c7
+            force_training=force_training or model_outdated,
         )
 
         # We should retrain core if nlu data changes and there are e2e stories.
@@ -588,14 +579,25 @@
         #     fingerprint_comparison.nlu = not move_model(old_nlu, target_path)
         languages_to_train = fingerprint_comparison.should_retrain_nlu()
         if languages_to_train == True:  # replace True with list of all langs
-            languages_to_train = list(new_fingerprint.get("nlu-config", {}).keys())
+            languages_to_train = [
+                l
+                for l in new_fingerprint.get("nlu-config", {}).keys()
+                if l not in nlu_untrainable
+            ]
         for lang in old_nlu.keys():
             target_path = os.path.join(train_path, "nlu-{}".format(lang))
-            if lang in new_fingerprint.get("nlu-config").keys():
+            if (
+                lang in new_fingerprint.get("nlu-config").keys()
+                and lang not in nlu_untrainable
+            ):
                 # only attempt move if language is still in new fingerprints
                 # that way new model will not include that old lang
                 if not move_model(old_nlu.get(lang), target_path):
                     languages_to_train.append(lang)
+            else:
+                # remove lang model
+                import shutil
+                shutil.rmtree(target_path, True)
         fingerprint_comparison.nlu = languages_to_train
         # </ bf mod
 
