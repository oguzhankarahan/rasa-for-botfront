import rasa.shared.constants as constants

DEFAULT_CATEGORICAL_SLOT_VALUE = "__other__"

USER_INTENT_RESTART = "restart"
USER_INTENT_BACK = "back"
USER_INTENT_OUT_OF_SCOPE = "out_of_scope"
USER_INTENT_SESSION_START = "session_start"

DEFAULT_INTENTS = [
    USER_INTENT_RESTART,
    USER_INTENT_BACK,
    USER_INTENT_OUT_OF_SCOPE,
    USER_INTENT_SESSION_START,
    constants.DEFAULT_NLU_FALLBACK_INTENT_NAME,
]

LOOP_NAME = "name"

ACTION_LISTEN_NAME = "action_listen"
ACTION_RESTART_NAME = "action_restart"
ACTION_SESSION_START_NAME = "action_session_start"
ACTION_DEFAULT_FALLBACK_NAME = "action_default_fallback"
ACTION_DEACTIVATE_LOOP_NAME = "action_deactivate_loop"
LEGACY_ACTION_DEACTIVATE_LOOP_NAME = "action_deactivate_form"
ACTION_REVERT_FALLBACK_EVENTS_NAME = "action_revert_fallback_events"
ACTION_DEFAULT_ASK_AFFIRMATION_NAME = "action_default_ask_affirmation"
ACTION_DEFAULT_ASK_REPHRASE_NAME = "action_default_ask_rephrase"
ACTION_BACK_NAME = "action_back"
ACTION_TWO_STAGE_FALLBACK_NAME = "action_two_stage_fallback"
RULE_SNIPPET_ACTION_NAME = "..."

DEFAULT_ACTION_NAMES = [
    ACTION_LISTEN_NAME,
    ACTION_RESTART_NAME,
    ACTION_SESSION_START_NAME,
    ACTION_DEFAULT_FALLBACK_NAME,
    ACTION_DEACTIVATE_LOOP_NAME,
    ACTION_REVERT_FALLBACK_EVENTS_NAME,
    ACTION_DEFAULT_ASK_AFFIRMATION_NAME,
    ACTION_DEFAULT_ASK_REPHRASE_NAME,
    ACTION_TWO_STAGE_FALLBACK_NAME,
    ACTION_BACK_NAME,
    RULE_SNIPPET_ACTION_NAME,
]

# rules allow setting a value of slots or active_loops to None;
# generator substitutes `None`s with this constant to notify rule policy that
# a value should not be set during prediction to activate a rule
SHOULD_NOT_BE_SET = "should_not_be_set"

PREVIOUS_ACTION = "prev_action"
ACTIVE_LOOP = "active_loop"
LOOP_INTERRUPTED = "is_interrupted"
LOOP_REJECTED = "rejected"
TRIGGER_MESSAGE = "trigger_message"
FOLLOWUP_ACTION = "followup_action"

# start of special user message section
EXTERNAL_MESSAGE_PREFIX = "EXTERNAL: "
# Key to access data in the event metadata
# It specifies if an event was caused by an external entity (e.g. a sensor).
IS_EXTERNAL = "is_external"

ACTION_NAME_SENDER_ID_CONNECTOR_STR = "__sender_id:"

REQUESTED_SLOT = "requested_slot"

# slots for knowledge base
SLOT_LISTED_ITEMS = "knowledge_base_listed_objects"
SLOT_LAST_OBJECT = "knowledge_base_last_object"
SLOT_LAST_OBJECT_TYPE = "knowledge_base_last_object_type"
DEFAULT_KNOWLEDGE_BASE_ACTION = "action_query_knowledge_base"

# the keys for `State` (USER, PREVIOUS_ACTION, SLOTS, ACTIVE_LOOP)
# represent the origin of a `SubState`
USER = "user"
SLOTS = "slots"

<<<<<<< HEAD
ENTITY_LABEL_SEPARATOR = "#"

from rasa_addons.core.action_list import action_list # bf
DEFAULT_ACTION_NAMES += action_list # bf
=======
USE_TEXT_FOR_FEATURIZATION = "use_text_for_featurization"
ENTITY_LABEL_SEPARATOR = "#"
>>>>>>> c71c18c7
<|MERGE_RESOLUTION|>--- conflicted
+++ resolved
@@ -77,12 +77,8 @@
 USER = "user"
 SLOTS = "slots"
 
-<<<<<<< HEAD
+USE_TEXT_FOR_FEATURIZATION = "use_text_for_featurization"
 ENTITY_LABEL_SEPARATOR = "#"
 
 from rasa_addons.core.action_list import action_list # bf
-DEFAULT_ACTION_NAMES += action_list # bf
-=======
-USE_TEXT_FOR_FEATURIZATION = "use_text_for_featurization"
-ENTITY_LABEL_SEPARATOR = "#"
->>>>>>> c71c18c7
+DEFAULT_ACTION_NAMES += action_list # bf