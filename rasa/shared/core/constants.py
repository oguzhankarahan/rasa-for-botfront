import rasa.shared.constants as constants

DEFAULT_CATEGORICAL_SLOT_VALUE = "__other__"

USER_INTENT_RESTART = "restart"
USER_INTENT_BACK = "back"
USER_INTENT_OUT_OF_SCOPE = "out_of_scope"
USER_INTENT_SESSION_START = "session_start"

DEFAULT_INTENTS = [
    USER_INTENT_RESTART,
    USER_INTENT_BACK,
    USER_INTENT_OUT_OF_SCOPE,
    USER_INTENT_SESSION_START,
    constants.DEFAULT_NLU_FALLBACK_INTENT_NAME,
]

LOOP_NAME = "name"

ACTION_LISTEN_NAME = "action_listen"
ACTION_RESTART_NAME = "action_restart"
ACTION_SESSION_START_NAME = "action_session_start"
ACTION_DEFAULT_FALLBACK_NAME = "action_default_fallback"
ACTION_DEACTIVATE_LOOP_NAME = "action_deactivate_loop"
LEGACY_ACTION_DEACTIVATE_LOOP_NAME = "action_deactivate_form"
ACTION_REVERT_FALLBACK_EVENTS_NAME = "action_revert_fallback_events"
ACTION_DEFAULT_ASK_AFFIRMATION_NAME = "action_default_ask_affirmation"
ACTION_DEFAULT_ASK_REPHRASE_NAME = "action_default_ask_rephrase"
ACTION_BACK_NAME = "action_back"
ACTION_TWO_STAGE_FALLBACK_NAME = "action_two_stage_fallback"
RULE_SNIPPET_ACTION_NAME = "..."

DEFAULT_ACTION_NAMES = [
    ACTION_LISTEN_NAME,
    ACTION_RESTART_NAME,
    ACTION_SESSION_START_NAME,
    ACTION_DEFAULT_FALLBACK_NAME,
    ACTION_DEACTIVATE_LOOP_NAME,
    ACTION_REVERT_FALLBACK_EVENTS_NAME,
    ACTION_DEFAULT_ASK_AFFIRMATION_NAME,
    ACTION_DEFAULT_ASK_REPHRASE_NAME,
    ACTION_TWO_STAGE_FALLBACK_NAME,
    ACTION_BACK_NAME,
    RULE_SNIPPET_ACTION_NAME,
]

# rules allow setting a value of slots or active_loops to None;
# generator substitutes `None`s with this constant to notify rule policy that
# a value should not be set during prediction to activate a rule
SHOULD_NOT_BE_SET = "should_not_be_set"

PREVIOUS_ACTION = "prev_action"
ACTIVE_LOOP = "active_loop"
LOOP_INTERRUPTED = "is_interrupted"
LOOP_REJECTED = "rejected"
TRIGGER_MESSAGE = "trigger_message"
FOLLOWUP_ACTION = "followup_action"

# start of special user message section
EXTERNAL_MESSAGE_PREFIX = "EXTERNAL: "
# Key to access data in the event metadata
# It specifies if an event was caused by an external entity (e.g. a sensor).
IS_EXTERNAL = "is_external"

ACTION_NAME_SENDER_ID_CONNECTOR_STR = "__sender_id:"

REQUESTED_SLOT = "requested_slot"

# slots for knowledge base
SLOT_LISTED_ITEMS = "knowledge_base_listed_objects"
SLOT_LAST_OBJECT = "knowledge_base_last_object"
SLOT_LAST_OBJECT_TYPE = "knowledge_base_last_object_type"
DEFAULT_KNOWLEDGE_BASE_ACTION = "action_query_knowledge_base"

# the keys for `State` (USER, PREVIOUS_ACTION, SLOTS, ACTIVE_LOOP)
# represent the origin of a `SubState`
USER = "user"
SLOTS = "slots"

<<<<<<< HEAD
from rasa_addons.core.action_list import action_list # bf
DEFAULT_ACTION_NAMES += action_list # bf
=======
ENTITY_LABEL_SEPARATOR = "#"
>>>>>>> 79d39b8a
<|MERGE_RESOLUTION|>--- conflicted
+++ resolved
@@ -77,9 +77,7 @@
 USER = "user"
 SLOTS = "slots"
 
-<<<<<<< HEAD
+ENTITY_LABEL_SEPARATOR = "#"
+
 from rasa_addons.core.action_list import action_list # bf
-DEFAULT_ACTION_NAMES += action_list # bf
-=======
-ENTITY_LABEL_SEPARATOR = "#"
->>>>>>> 79d39b8a
+DEFAULT_ACTION_NAMES += action_list # bf