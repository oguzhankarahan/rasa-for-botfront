import logging
import warnings
import os
import shutil
import tempfile
import uuid
from asyncio import CancelledError
from typing import Any, Callable, Dict, List, Optional, Text, Tuple, Union

import aiohttp
from sanic import Sanic

import rasa
import rasa.utils.io
import rasa.core.utils
from rasa.constants import (
    DEFAULT_DOMAIN_PATH,
    LEGACY_DOCS_BASE_URL,
    ENV_SANIC_BACKLOG,
    DEFAULT_CORE_SUBDIRECTORY_NAME,
)
from rasa.core import constants, jobs, training
from rasa.core.channels.channel import InputChannel, OutputChannel, UserMessage
from rasa.core.constants import DEFAULT_REQUEST_TIMEOUT
from rasa.core.domain import Domain
from rasa.core.exceptions import AgentNotReady
from rasa.core.interpreter import NaturalLanguageInterpreter, RegexInterpreter
from rasa.core.lock_store import LockStore, InMemoryLockStore
from rasa.core.nlg import NaturalLanguageGenerator
from rasa.core.policies.ensemble import PolicyEnsemble, SimplePolicyEnsemble
from rasa.core.policies.memoization import MemoizationPolicy
from rasa.core.policies.policy import Policy
from rasa.core.processor import MessageProcessor
from rasa.core.tracker_store import (
    InMemoryTrackerStore,
    TrackerStore,
    FailSafeTrackerStore,
)
from rasa.core.trackers import DialogueStateTracker
from rasa.exceptions import ModelNotFound
from rasa.importers.importer import TrainingDataImporter
from rasa.model import (
    get_model_subdirectories,
    get_latest_model,
    unpack_model,
    get_model,
)
from rasa.nlu.utils import is_url
from rasa.utils.common import raise_warning, update_sanic_log_level
from rasa.utils.endpoints import EndpointConfig

logger = logging.getLogger(__name__)


async def load_from_server(agent: "Agent", model_server: EndpointConfig) -> "Agent":
    """Load a persisted model from a server."""

    # We are going to pull the model once first, and then schedule a recurring
    # job. the benefit of this approach is that we can be sure that there
    # is a model after this function completes -> allows to do proper
    # "is alive" check on a startup server's `/status` endpoint. If the server
    # is started, we can be sure that it also already loaded (or tried to)
    # a model.
    await _update_model_from_server(model_server, agent)

    wait_time_between_pulls = model_server.kwargs.get("wait_time_between_pulls", 100)

    if wait_time_between_pulls:
        # continuously pull the model every `wait_time_between_pulls` seconds
        await schedule_model_pulling(model_server, int(wait_time_between_pulls), agent)

    return agent


def _load_and_set_updated_model(
    agent: "Agent", model_directory: Text, fingerprint: Text
):
    """Load the persisted model into memory and set the model on the agent."""

    logger.debug(f"Found new model with fingerprint {fingerprint}. Loading...")
<<<<<<< HEAD
=======

    core_path, nlu_path = get_model_subdirectories(model_directory)
>>>>>>> 22f0a99f

    # bf mod
    core_path, nlu_models = get_model_subdirectories(model_directory)

    interpreters = {}
    # If NLU models exist then create interpreters from them
    if len(nlu_models):
        for lang, model_path in nlu_models.items():
            interpreters[lang] = NaturalLanguageInterpreter.create(os.path.join(model_directory, model_path))
    # If no NLU models exist, then associate a RegexInterpreter to the language code found in the fingerprints,
    # that should correspond to the default language in Botfront. This is to make sure an interpreter is available
    # when training stories without NLU
    else:
        from rasa.model import fingerprint_from_path, FINGERPRINT_CONFIG_NLU_KEY
        models_fingerprint = fingerprint_from_path(model_directory)
        if len(models_fingerprint.get(FINGERPRINT_CONFIG_NLU_KEY).keys()):
            interpreters = {list(models_fingerprint.get(FINGERPRINT_CONFIG_NLU_KEY).keys())[0]: RegexInterpreter()}
    # /bf mod

    domain = None
    if core_path:
        domain_path = os.path.join(os.path.abspath(core_path), DEFAULT_DOMAIN_PATH)
        domain = Domain.load(domain_path)

    try:
        policy_ensemble = None
        if core_path:
            policy_ensemble = PolicyEnsemble.load(core_path)
        agent.update_model(
            domain, policy_ensemble, fingerprint, interpreters, model_directory
        )
        logger.debug("Finished updating agent to new model.")
    except Exception:
        logger.exception(
            "Failed to load policy and update agent. "
            "The previous model will stay loaded instead."
        )


async def _update_model_from_server(
    model_server: EndpointConfig, agent: "Agent"
) -> None:
    """Load a zipped Rasa Core model from a URL and update the passed agent."""

    if not is_url(model_server.url):
        raise aiohttp.InvalidURL(model_server.url)


    model_directory_and_fingerprint = await _pull_model_and_fingerprint(
        model_server, agent.fingerprint
    )
    if model_directory_and_fingerprint:
        model_directory, new_model_fingerprint = model_directory_and_fingerprint
        _load_and_set_updated_model(agent, model_directory, new_model_fingerprint)
    else:
        logger.debug(f"No new model found at URL {model_server.url}")


async def _pull_model_and_fingerprint(
    model_server: EndpointConfig, fingerprint: Optional[Text]
) -> Optional[Tuple[Text, Text]]:
    """Queries the model server.

    Returns the temporary model directory and value of the response's <ETag> header
    which contains the model hash. Returns `None` if no new model is found.
    """

    headers = {"If-None-Match": fingerprint}

    logger.debug(f"Requesting model from server {model_server.url}...")

    async with model_server.session() as session:
        try:
            params = model_server.combine_parameters()
            async with session.request(
                "GET",
                model_server.url,
                timeout=DEFAULT_REQUEST_TIMEOUT,
                headers=headers,
                params=params,
            ) as resp:

                if resp.status in [204, 304]:
                    logger.debug(
                        "Model server returned {} status code, "
                        "indicating that no new model is available. "
                        "Current fingerprint: {}"
                        "".format(resp.status, fingerprint)
                    )
                    return None
                elif resp.status == 404:
                    logger.debug(
                        "Model server could not find a model at the requested "
                        "endpoint '{}'. It's possible that no model has been "
                        "trained, or that the requested tag hasn't been "
                        "assigned.".format(model_server.url)
                    )
                    return None
                elif resp.status != 200:
                    logger.debug(
                        "Tried to fetch model from server, but server response "
                        "status code is {}. We'll retry later..."
                        "".format(resp.status)
                    )
                    return None

                model_directory = tempfile.mkdtemp()
                rasa.utils.io.unarchive(await resp.read(), model_directory)
                logger.debug(
                    "Unzipped model to '{}'".format(os.path.abspath(model_directory))
                )

                # get the new fingerprint
                new_fingerprint = resp.headers.get("ETag")
                # return new tmp model directory and new fingerprint
                return model_directory, new_fingerprint

        except aiohttp.ClientError as e:
            logger.debug(
                "Tried to fetch model from server, but "
                "couldn't reach server. We'll retry later... "
                "Error: {}.".format(e)
            )
            return None


async def _run_model_pulling_worker(
    model_server: EndpointConfig, agent: "Agent"
) -> None:
    # noinspection PyBroadException
    try:
        await _update_model_from_server(model_server, agent)
    except CancelledError:
        logger.warning("Stopping model pulling (cancelled).")
    except Exception:
        logger.exception(
            "An exception was raised while fetching a model. Continuing anyways..."
        )


async def schedule_model_pulling(
    model_server: EndpointConfig, wait_time_between_pulls: int, agent: "Agent"
):
    (await jobs.scheduler()).add_job(
        _run_model_pulling_worker,
        "interval",
        seconds=wait_time_between_pulls,
        args=[model_server, agent],
        id="pull-model-from-server",
        replace_existing=True,
    )


async def load_agent(
    model_path: Optional[Text] = None,
    model_server: Optional[EndpointConfig] = None,
    remote_storage: Optional[Text] = None,
    interpreters: Optional[Dict[Text, NaturalLanguageInterpreter]] = None,
    generator: Union[EndpointConfig, NaturalLanguageGenerator] = None,
    tracker_store: Optional[TrackerStore] = None,
    lock_store: Optional[LockStore] = None,
    action_endpoint: Optional[EndpointConfig] = None,
):
    try:
        if model_server is not None:
            return await load_from_server(
                Agent(
                    interpreters=interpreters,
                    generator=generator,
                    tracker_store=tracker_store,
                    lock_store=lock_store,
                    action_endpoint=action_endpoint,
                    model_server=model_server,
                    remote_storage=remote_storage,
                ),
                model_server,
            )

        elif remote_storage is not None:
            return Agent.load_from_remote_storage(
                remote_storage,
                model_path,
                interpreters=interpreters,
                generator=generator,
                tracker_store=tracker_store,
                lock_store=lock_store,
                action_endpoint=action_endpoint,
                model_server=model_server,
            )

        elif model_path is not None and os.path.exists(model_path):
            return Agent.load_local_model(
                model_path,
                interpreters=interpreters,
                generator=generator,
                tracker_store=tracker_store,
                lock_store=lock_store,
                action_endpoint=action_endpoint,
                model_server=model_server,
                remote_storage=remote_storage,
            )

        else:
<<<<<<< HEAD
            warnings.warn("No valid configuration given to load agent.")
=======
            raise_warning("No valid configuration given to load agent.")
>>>>>>> 22f0a99f
            return None

    except Exception as e:
        logger.error(f"Could not load model due to {e}.")
        raise


class Agent:
    """The Agent class provides a convenient interface for the most important
     Rasa functionality.

     This includes training, handling messages, loading a dialogue model,
     getting the next action, and handling a channel."""

    def __init__(
        self,
        domain: Union[Text, Domain, None] = None,
        policies: Union[PolicyEnsemble, List[Policy], None] = None,
        interpreters: Optional[Dict[Text, NaturalLanguageInterpreter]] = None,
        generator: Union[EndpointConfig, NaturalLanguageGenerator, None] = None,
        tracker_store: Optional[TrackerStore] = None,
        lock_store: Optional[LockStore] = None,
        action_endpoint: Optional[EndpointConfig] = None,
        fingerprint: Optional[Text] = None,
        model_directory: Optional[Text] = None,
        model_server: Optional[EndpointConfig] = None,
        remote_storage: Optional[Text] = None,
        path_to_model_archive: Optional[Text] = None,
    ):
        # Initializing variables with the passed parameters.
        self.domain = self._create_domain(domain)
        self.policy_ensemble = self._create_ensemble(policies)

        if self.domain is not None:
            self.domain.add_requested_slot()
            self.domain.add_knowledge_base_slots()

        PolicyEnsemble.check_domain_ensemble_compatibility(
            self.policy_ensemble, self.domain
        )

        self.interpreters = interpreters or RegexInterpreter()

        self.nlg = NaturalLanguageGenerator.create(generator, self.domain)
        self.tracker_store = self.create_tracker_store(tracker_store, self.domain)
        self.lock_store = self._create_lock_store(lock_store)
        self.action_endpoint = action_endpoint

        self._set_fingerprint(fingerprint)
        self.model_directory = model_directory
        self.model_server = model_server
        self.remote_storage = remote_storage
        self.path_to_model_archive = path_to_model_archive

    def update_model(
        self,
        domain: Optional[Domain],
        policy_ensemble: Optional[PolicyEnsemble],
        fingerprint: Optional[Text],
        interpreters: Optional[Dict[str, NaturalLanguageInterpreter]] = None,
        model_directory: Optional[Text] = None,
    ) -> None:
        self.domain = self._create_domain(domain)
        self.policy_ensemble = policy_ensemble

        if interpreters:
            self.interpreters = {}
            for lang in interpreters.keys():
                self.interpreters[lang] = NaturalLanguageInterpreter.create(interpreters[lang])

        self._set_fingerprint(fingerprint)

        # update domain on all instances
        self.tracker_store.domain = domain
        if hasattr(self.nlg, "templates"):
            self.nlg.templates = domain.templates if domain else {}

        self.model_directory = model_directory

    @classmethod
    def load(
        cls,
        model_path: Text,
        interpreters: Optional[Dict[Text, NaturalLanguageInterpreter]] = None,
        generator: Union[EndpointConfig, NaturalLanguageGenerator] = None,
        tracker_store: Optional[TrackerStore] = None,
        lock_store: Optional[LockStore] = None,
        action_endpoint: Optional[EndpointConfig] = None,
        model_server: Optional[EndpointConfig] = None,
        remote_storage: Optional[Text] = None,
        path_to_model_archive: Optional[Text] = None,
    ) -> "Agent":
        """Load a persisted model from the passed path."""
        try:
            if not model_path:
                raise ModelNotFound("No path specified.")
            elif not os.path.exists(model_path):
                raise ModelNotFound(f"No file or directory at '{model_path}'.")
            elif os.path.isfile(model_path):
                model_path = get_model(model_path)
        except ModelNotFound:
            raise ValueError(
                "You are trying to load a MODEL from '{}', which is not possible. \n"
                "The model path should be a 'tar.gz' file or a directory "
                "containing the various model files in the sub-directories 'core' "
                "and 'nlu'. \n\nIf you want to load training data instead of "
                "a model, use `agent.load_data(...)` instead.".format(model_path)
            )

        core_model, nlu_models = get_model_subdirectories(model_path)
        if nlu_models:
            if not interpreters:
                interpreters = {}
                for lang, model_path in nlu_models.items():
                    interpreters[lang] = NaturalLanguageInterpreter.create(os.path.join(model_path, model_path))
        else:
            from rasa.model import fingerprint_from_path, FINGERPRINT_CONFIG_NLU_KEY
            fingerprint = fingerprint_from_path(model_path)
            if len(fingerprint.get(FINGERPRINT_CONFIG_NLU_KEY).keys()):
                interpreters = {list(fingerprint.get(FINGERPRINT_CONFIG_NLU_KEY).keys())[0]: RegexInterpreter()}

        domain = None
        ensemble = None

        if core_model:
            domain = Domain.load(os.path.join(core_model, DEFAULT_DOMAIN_PATH))
            ensemble = PolicyEnsemble.load(core_model) if core_model else None

            # ensures the domain hasn't changed between test and train
            domain.compare_with_specification(core_model)

        return cls(
            domain=domain,
            policies=ensemble,
            interpreters=interpreters,
            generator=generator,
            tracker_store=tracker_store,
            lock_store=lock_store,
            action_endpoint=action_endpoint,
            model_directory=model_path,
            model_server=model_server,
            remote_storage=remote_storage,
            path_to_model_archive=path_to_model_archive,
        )

    def is_core_ready(self) -> bool:
        """Check if all necessary components and policies are ready to use the agent.
        """
        return self.is_ready() and self.policy_ensemble is not None

    def is_ready(self) -> bool:
        """Check if all necessary components are instantiated to use agent.

        Policies might not be available, if this is an NLU only agent."""

<<<<<<< HEAD
        return self.tracker_store and self.interpreters
=======
        return self.tracker_store is not None and self.interpreter is not None
>>>>>>> 22f0a99f

    async def parse_message_using_nlu_interpreter(
        self, message_data: Text, tracker: DialogueStateTracker = None
    ) -> Dict[Text, Any]:
        """Handles message text and intent payload input messages.

        The return value of this function is parsed_data.

        Args:
            message_data (Text): Contain the received message in text or\
            intent payload format.
            tracker (DialogueStateTracker): Contains the tracker to be\
            used by the interpreter.

        Returns:
            The parsed message.

            Example:

                {\
                    "text": '/greet{"name":"Rasa"}',\
                    "intent": {"name": "greet", "confidence": 1.0},\
                    "intent_ranking": [{"name": "greet", "confidence": 1.0}],\
                    "entities": [{"entity": "name", "start": 6,\
                                  "end": 21, "value": "Rasa"}],\
                }

        """

        processor = self.create_processor()
        message = UserMessage(message_data)
        return await processor._parse_message(message, tracker)

    async def handle_message(
        self,
        message: UserMessage,
        message_preprocessor: Optional[Callable[[Text], Text]] = None,
        **kwargs,
    ) -> Optional[List[Dict[Text, Any]]]:
        """Handle a single message."""

        if not isinstance(message, UserMessage):
<<<<<<< HEAD
            warnings.warn(
=======
            raise_warning(
>>>>>>> 22f0a99f
                "Passing a text to `agent.handle_message(...)` is "
                "deprecated. Rather use `agent.handle_text(...)`.",
                DeprecationWarning,
            )
            # noinspection PyTypeChecker
            return await self.handle_text(
                message, message_preprocessor=message_preprocessor, **kwargs
            )

        def noop(_):
            logger.info("Ignoring message as there is no agent to handle it.")
            return None

        if not self.is_ready():
            return noop(message)

        processor = self.create_processor(message_preprocessor)

        async with self.lock_store.lock(message.sender_id):
            return await processor.handle_message(message)

    # noinspection PyUnusedLocal
    async def predict_next(
        self, sender_id: Text, **kwargs: Any
    ) -> Optional[Dict[Text, Any]]:
        """Handle a single message."""

        processor = self.create_processor()
        return await processor.predict_next(sender_id)

    # noinspection PyUnusedLocal
    async def log_message(
        self,
        message: UserMessage,
        message_preprocessor: Optional[Callable[[Text], Text]] = None,
        **kwargs: Any,
    ) -> DialogueStateTracker:
        """Append a message to a dialogue - does not predict actions."""

        processor = self.create_processor(message_preprocessor)
        return await processor.log_message(message)

    async def execute_action(
        self,
        sender_id: Text,
        action: Text,
        output_channel: OutputChannel,
        policy: Text,
        confidence: float,
    ) -> DialogueStateTracker:
        """Handle a single message."""

        processor = self.create_processor()
        return await processor.execute_action(
            sender_id, action, output_channel, self.nlg, policy, confidence
        )

    async def trigger_intent(
        self,
        intent_name: Text,
        entities: List[Dict[Text, Any]],
        output_channel: OutputChannel,
        tracker: DialogueStateTracker,
    ) -> None:
        """Trigger a user intent, e.g. triggered by an external event."""

        processor = self.create_processor()
        await processor.trigger_external_user_uttered(
            intent_name, entities, tracker, output_channel,
        )

    async def handle_text(
        self,
        text_message: Union[Text, Dict[Text, Any]],
        message_preprocessor: Optional[Callable[[Text], Text]] = None,
        output_channel: Optional[OutputChannel] = None,
        sender_id: Optional[Text] = UserMessage.DEFAULT_SENDER_ID,
    ) -> Optional[List[Dict[Text, Any]]]:
        """Handle a single message.

        If a message preprocessor is passed, the message will be passed to that
        function first and the return value is then used as the
        input for the dialogue engine.

        The return value of this function depends on the ``output_channel``. If
        the output channel is not set, set to ``None``, or set
        to ``CollectingOutputChannel`` this function will return the messages
        the bot wants to respond.

        :Example:

            >>> from rasa.core.agent import Agent
            >>> from rasa.core.interpreter import RasaNLUInterpreter
            >>> agent = Agent.load("examples/restaurantbot/models/current")
            >>> await agent.handle_text("hello")
            [u'how can I help you?']

        """

        if isinstance(text_message, str):
            text_message = {"text": text_message}

        msg = UserMessage(text_message.get("text"), output_channel, sender_id)

        return await self.handle_message(msg, message_preprocessor)

    def toggle_memoization(self, activate: bool) -> None:
        """Toggles the memoization on and off.

        If a memoization policy is present in the ensemble, this will toggle
        the prediction of that policy. When set to ``False`` the Memoization
        policies present in the policy ensemble will not make any predictions.
        Hence, the prediction result from the ensemble always needs to come
        from a different policy (e.g. ``KerasPolicy``). Useful to test
        prediction
        capabilities of an ensemble when ignoring memorized turns from the
        training data."""

        if not self.policy_ensemble:
            return

        for p in self.policy_ensemble.policies:
            # explicitly ignore inheritance (e.g. augmented memoization policy)
            if type(p) == MemoizationPolicy:
                p.toggle(activate)

    def continue_training(
        self, trackers: List[DialogueStateTracker], **kwargs: Any
    ) -> None:
        raise_warning(
            "Continue training will be removed in the 2.0 release. It won't be "
            "possible to continue the training, you should probably retrain instead.",
            FutureWarning,
        )

        if not self.is_core_ready():
            raise AgentNotReady("Can't continue training without a policy ensemble.")

        self.policy_ensemble.continue_training(trackers, self.domain, **kwargs)
        self._set_fingerprint()

    def _max_history(self) -> int:
        """Find maximum max_history."""

        max_histories = [
            policy.featurizer.max_history
            for policy in self.policy_ensemble.policies
            if hasattr(policy.featurizer, "max_history")
        ]

        return max(max_histories or [0])

    def _are_all_featurizers_using_a_max_history(self) -> bool:
        """Check if all featurizers are MaxHistoryTrackerFeaturizer."""

        def has_max_history_featurizer(policy):
            return policy.featurizer and hasattr(policy.featurizer, "max_history")

        for p in self.policy_ensemble.policies:
            if p.featurizer and not has_max_history_featurizer(p):
                return False
        return True

    async def load_data(
        self,
        training_resource: Union[Text, TrainingDataImporter],
        remove_duplicates: bool = True,
        unique_last_num_states: Optional[int] = None,
        augmentation_factor: int = 50,
        tracker_limit: Optional[int] = None,
        use_story_concatenation: bool = True,
        debug_plots: bool = False,
        exclusion_percentage: int = None,
    ) -> List[DialogueStateTracker]:
        """Load training data from a resource."""

        max_history = self._max_history()

        if unique_last_num_states is None:
            # for speed up of data generation
            # automatically detect unique_last_num_states
            # if it was not set and
            # if all featurizers are MaxHistoryTrackerFeaturizer
            if self._are_all_featurizers_using_a_max_history():
                unique_last_num_states = max_history
        elif unique_last_num_states < max_history:
            # possibility of data loss
<<<<<<< HEAD
            warnings.warn(
=======
            raise_warning(
>>>>>>> 22f0a99f
                f"unique_last_num_states={unique_last_num_states} but "
                f"maximum max_history={max_history}. "
                f"Possibility of data loss. "
                f"It is recommended to set "
                f"unique_last_num_states to "
                f"at least maximum max_history."
            )

        return await training.load_data(
            training_resource,
            self.domain,
            remove_duplicates,
            unique_last_num_states,
            augmentation_factor,
            tracker_limit,
            use_story_concatenation,
            debug_plots,
            exclusion_percentage=exclusion_percentage,
        )

    def train(
        self, training_trackers: List[DialogueStateTracker], **kwargs: Any
    ) -> None:
        """Train the policies / policy ensemble using dialogue data from file.

        Args:
            training_trackers: trackers to train on
            **kwargs: additional arguments passed to the underlying ML
                           trainer (e.g. keras parameters)
        """
        if not self.is_core_ready():
            raise AgentNotReady("Can't train without a policy ensemble.")

        # deprecation tests
        if kwargs.get("featurizer"):
            raise Exception(
                "Passing `featurizer` "
                "to `agent.train(...)` is not supported anymore. "
                "Pass appropriate featurizer directly "
                "to the policy configuration instead. More info "
                "{}/core/migrations.html".format(LEGACY_DOCS_BASE_URL)
            )
        if (
            kwargs.get("epochs")
            or kwargs.get("max_history")
            or kwargs.get("batch_size")
        ):
            raise Exception(
                "Passing policy configuration parameters "
                "to `agent.train(...)` is not supported "
                "anymore. Specify parameters directly in the "
                "policy configuration instead. More info "
                "{}/core/migrations.html".format(LEGACY_DOCS_BASE_URL)
            )

        if isinstance(training_trackers, str):
            # the user most likely passed in a file name to load training
            # data from
            raise Exception(
                "Passing a file name to `agent.train(...)` is "
                "not supported anymore. Rather load the data with "
                "`data = agent.load_data(file_name)` and pass it "
                "to `agent.train(data)`."
            )

        logger.debug(f"Agent trainer got kwargs: {kwargs}")

        self.policy_ensemble.train(training_trackers, self.domain, **kwargs)
        self._set_fingerprint()

    def handle_channels(
        self,
        channels: List[InputChannel],
        http_port: int = constants.DEFAULT_SERVER_PORT,
        route: Text = "/webhooks/",
        cors: Union[Text, List[Text], None] = None,
    ) -> Sanic:
        """Start a webserver attaching the input channels and handling msgs."""

        from rasa.core import run

<<<<<<< HEAD
        warnings.warn(
=======
        raise_warning(
>>>>>>> 22f0a99f
            "Using `handle_channels` is deprecated. "
            "Please use `rasa.run(...)` or see "
            "`rasa.core.run.configure_app(...)` if you want to implement "
            "this on a more detailed level.",
            DeprecationWarning,
        )

        app = run.configure_app(channels, cors, None, enable_api=False, route=route)

        app.agent = self

        update_sanic_log_level()

        app.run(
            host="0.0.0.0",
            port=http_port,
            backlog=int(os.environ.get(ENV_SANIC_BACKLOG, "100")),
            workers=rasa.core.utils.number_of_sanic_workers(self.lock_store),
        )

        # this might seem unnecessary (as run does not return until the server
        # is killed) - but we use it for tests where we mock `.run` to directly
        # return and need the app to inspect if we created a properly
        # configured server
        return app

    def _set_fingerprint(self, fingerprint: Optional[Text] = None) -> None:

        if fingerprint:
            self.fingerprint = fingerprint
        else:
            self.fingerprint = uuid.uuid4().hex

    @staticmethod
    def _clear_model_directory(model_path: Text) -> None:
        """Remove existing files from model directory.

        Only removes files if the directory seems to contain a previously
        persisted model. Otherwise does nothing to avoid deleting
        `/` by accident."""

        if not os.path.exists(model_path):
            return

        domain_spec_path = os.path.join(model_path, "metadata.json")
        # check if there were a model before
        if os.path.exists(domain_spec_path):
            logger.info(
                "Model directory {} exists and contains old "
                "model files. All files will be overwritten."
                "".format(model_path)
            )
            shutil.rmtree(model_path)
        else:
            logger.debug(
                "Model directory {} exists, but does not contain "
                "all old model files. Some files might be "
                "overwritten.".format(model_path)
            )

    def persist(self, model_path: Text, dump_flattened_stories: bool = False) -> None:
        """Persists this agent into a directory for later loading and usage."""

        if dump_flattened_stories:
            raise_warning(
                "The `dump_flattened_stories` argument will be removed from "
                "`Agent.persist` in the 2.0 release. Please dump your "
                "training data separately if you need it to be part of the model.",
                FutureWarning,
            )

        if not self.is_core_ready():
            raise AgentNotReady("Can't persist without a policy ensemble.")

        if not model_path.endswith(DEFAULT_CORE_SUBDIRECTORY_NAME):
            model_path = os.path.join(model_path, DEFAULT_CORE_SUBDIRECTORY_NAME)

        self._clear_model_directory(model_path)

        self.policy_ensemble.persist(model_path, dump_flattened_stories)
        self.domain.persist(os.path.join(model_path, DEFAULT_DOMAIN_PATH))
        self.domain.persist_specification(model_path)

        logger.info("Persisted model to '{}'".format(os.path.abspath(model_path)))

    async def visualize(
        self,
        resource_name: Text,
        output_file: Text,
        max_history: Optional[int] = None,
        nlu_training_data: Optional[Text] = None,
        should_merge_nodes: bool = True,
        fontsize: int = 12,
    ) -> None:
        from rasa.core.training.visualization import visualize_stories
        from rasa.core.training.dsl import StoryFileReader

        """Visualize the loaded training data from the resource."""

        # if the user doesn't provide a max history, we will use the
        # largest value from any policy
        max_history = max_history or self._max_history()

        story_steps = await StoryFileReader.read_from_folder(resource_name, self.domain)
        await visualize_stories(
            story_steps,
            self.domain,
            output_file,
            max_history,
            self.interpreter,
            nlu_training_data,
            should_merge_nodes,
            fontsize,
        )

    def create_processor(
        self, preprocessor: Optional[Callable[[Text], Text]] = None
    ) -> MessageProcessor:
        """Instantiates a processor based on the set state of the agent."""
        # Checks that the interpreter and tracker store are set and
        # creates a processor
        if not self.is_ready():
            raise AgentNotReady(
                "Agent needs to be prepared before usage. You need to set an "
                "interpreter and a tracker store."
            )

        return MessageProcessor(
            self.interpreters,
            self.policy_ensemble,
            self.domain,
            self.tracker_store,
            self.nlg,
            action_endpoint=self.action_endpoint,
            message_preprocessor=preprocessor,
        )

    @staticmethod
    def _create_domain(domain: Union[Domain, Text, None]) -> Domain:

        if isinstance(domain, str):
            domain = Domain.load(domain)
            domain.check_missing_templates()
            return domain
        elif isinstance(domain, Domain):
            return domain
        elif domain is None:
            return Domain.empty()
        else:
            raise ValueError(
                "Invalid param `domain`. Expected a path to a domain "
                "specification or a domain instance. But got "
                "type '{}' with value '{}'".format(type(domain), domain)
            )

    @staticmethod
    def create_tracker_store(
        store: Optional[TrackerStore], domain: Domain
    ) -> TrackerStore:
        if store is not None:
            store.domain = domain
            tracker_store = store
        else:
            tracker_store = InMemoryTrackerStore(domain)

        return FailSafeTrackerStore(tracker_store)

    @staticmethod
    def _create_lock_store(store: Optional[LockStore]) -> LockStore:
        if store is not None:
            return store

        return InMemoryLockStore()

    @staticmethod
    def _create_ensemble(
        policies: Union[List[Policy], PolicyEnsemble, None]
    ) -> Optional[PolicyEnsemble]:
        if policies is None:
            return None
        if isinstance(policies, list):
            return SimplePolicyEnsemble(policies)
        elif isinstance(policies, PolicyEnsemble):
            return policies
        else:
            passed_type = type(policies).__name__
            raise ValueError(
                "Invalid param `policies`. Passed object is "
                "of type '{}', but should be policy, an array of "
                "policies, or a policy ensemble.".format(passed_type)
            )

    @staticmethod
    def load_local_model(
        model_path: Text,
        interpreters: Optional[Dict[Text, NaturalLanguageInterpreter]] = None,
        generator: Union[EndpointConfig, NaturalLanguageGenerator] = None,
        tracker_store: Optional[TrackerStore] = None,
        lock_store: Optional[LockStore] = None,
        action_endpoint: Optional[EndpointConfig] = None,
        model_server: Optional[EndpointConfig] = None,
        remote_storage: Optional[Text] = None,
    ) -> "Agent":
        if os.path.isfile(model_path):
            model_archive = model_path
        else:
            model_archive = get_latest_model(model_path)

        if model_archive is None:
<<<<<<< HEAD
            warnings.warn(f"Could not load local model in '{model_path}'.")
=======
            raise_warning(f"Could not load local model in '{model_path}'.")
>>>>>>> 22f0a99f
            return Agent()

        working_directory = tempfile.mkdtemp()
        unpacked_model = unpack_model(model_archive, working_directory)

        return Agent.load(
            unpacked_model,
            interpreters=interpreters,
            generator=generator,
            tracker_store=tracker_store,
            lock_store=lock_store,
            action_endpoint=action_endpoint,
            model_server=model_server,
            remote_storage=remote_storage,
            path_to_model_archive=model_archive,
        )

    @staticmethod
    def load_from_remote_storage(
        remote_storage: Text,
        model_name: Text,
        interpreters: Optional[Dict[Text, NaturalLanguageInterpreter]] = None,
        generator: Union[EndpointConfig, NaturalLanguageGenerator] = None,
        tracker_store: Optional[TrackerStore] = None,
        lock_store: Optional[LockStore] = None,
        action_endpoint: Optional[EndpointConfig] = None,
        model_server: Optional[EndpointConfig] = None,
    ) -> Optional["Agent"]:
        from rasa.nlu.persistor import get_persistor

        persistor = get_persistor(remote_storage)

        if persistor is not None:
            target_path = tempfile.mkdtemp()
            persistor.retrieve(model_name, target_path)

            return Agent.load(
                target_path,
                interpreters=interpreters,
                generator=generator,
                tracker_store=tracker_store,
                lock_store=lock_store,
                action_endpoint=action_endpoint,
                model_server=model_server,
                remote_storage=remote_storage,
            )

        return None<|MERGE_RESOLUTION|>--- conflicted
+++ resolved
@@ -78,20 +78,15 @@
     """Load the persisted model into memory and set the model on the agent."""
 
     logger.debug(f"Found new model with fingerprint {fingerprint}. Loading...")
-<<<<<<< HEAD
-=======
-
-    core_path, nlu_path = get_model_subdirectories(model_directory)
->>>>>>> 22f0a99f
 
     # bf mod
-    core_path, nlu_models = get_model_subdirectories(model_directory)
+    core_path, nlu_paths = get_model_subdirectories(model_directory)
 
     interpreters = {}
     # If NLU models exist then create interpreters from them
-    if len(nlu_models):
-        for lang, model_path in nlu_models.items():
-            interpreters[lang] = NaturalLanguageInterpreter.create(os.path.join(model_directory, model_path))
+    if len(nlu_paths):
+        for lang, nlu_path in nlu_paths.items():
+            interpreters[lang] = NaturalLanguageInterpreter.create(os.path.join(model_directory, nlu_path))
     # If no NLU models exist, then associate a RegexInterpreter to the language code found in the fingerprints,
     # that should correspond to the default language in Botfront. This is to make sure an interpreter is available
     # when training stories without NLU
@@ -286,11 +281,7 @@
             )
 
         else:
-<<<<<<< HEAD
-            warnings.warn("No valid configuration given to load agent.")
-=======
             raise_warning("No valid configuration given to load agent.")
->>>>>>> 22f0a99f
             return None
 
     except Exception as e:
@@ -446,11 +437,7 @@
 
         Policies might not be available, if this is an NLU only agent."""
 
-<<<<<<< HEAD
-        return self.tracker_store and self.interpreters
-=======
-        return self.tracker_store is not None and self.interpreter is not None
->>>>>>> 22f0a99f
+        return self.tracker_store is not None and self.interpreters is not None
 
     async def parse_message_using_nlu_interpreter(
         self, message_data: Text, tracker: DialogueStateTracker = None
@@ -493,11 +480,7 @@
         """Handle a single message."""
 
         if not isinstance(message, UserMessage):
-<<<<<<< HEAD
-            warnings.warn(
-=======
             raise_warning(
->>>>>>> 22f0a99f
                 "Passing a text to `agent.handle_message(...)` is "
                 "deprecated. Rather use `agent.handle_text(...)`.",
                 DeprecationWarning,
@@ -685,11 +668,7 @@
                 unique_last_num_states = max_history
         elif unique_last_num_states < max_history:
             # possibility of data loss
-<<<<<<< HEAD
-            warnings.warn(
-=======
             raise_warning(
->>>>>>> 22f0a99f
                 f"unique_last_num_states={unique_last_num_states} but "
                 f"maximum max_history={max_history}. "
                 f"Possibility of data loss. "
@@ -771,11 +750,7 @@
 
         from rasa.core import run
 
-<<<<<<< HEAD
-        warnings.warn(
-=======
         raise_warning(
->>>>>>> 22f0a99f
             "Using `handle_channels` is deprecated. "
             "Please use `rasa.run(...)` or see "
             "`rasa.core.run.configure_app(...)` if you want to implement "
@@ -885,7 +860,7 @@
             self.domain,
             output_file,
             max_history,
-            self.interpreter,
+            self.interpreters,
             nlu_training_data,
             should_merge_nodes,
             fontsize,
@@ -985,11 +960,7 @@
             model_archive = get_latest_model(model_path)
 
         if model_archive is None:
-<<<<<<< HEAD
-            warnings.warn(f"Could not load local model in '{model_path}'.")
-=======
             raise_warning(f"Could not load local model in '{model_path}'.")
->>>>>>> 22f0a99f
             return Agent()
 
         working_directory = tempfile.mkdtemp()
