import logging
from typing import Any, List, Text, Optional, Dict, TYPE_CHECKING

import rasa.utils.io
import rasa.shared.utils.io
from rasa.constants import DOCS_URL_POLICIES, DOCS_URL_MIGRATION_GUIDE
from rasa.shared.nlu.constants import INTENT_NAME_KEY
from rasa.utils import common as common_utils
from rasa.shared.core.constants import (
    USER_INTENT_BACK,
    USER_INTENT_RESTART,
    USER_INTENT_SESSION_START,
    ACTION_LISTEN_NAME,
    ACTION_RESTART_NAME,
    ACTION_SESSION_START_NAME,
    ACTION_BACK_NAME,
)
from rasa.shared.core.domain import InvalidDomain, Domain
from rasa.shared.core.events import ActionExecuted
from rasa.shared.nlu.interpreter import NaturalLanguageInterpreter
from rasa.core.policies.policy import Policy
from rasa.shared.core.trackers import DialogueStateTracker
from rasa.shared.core.generator import TrackerWithCachedStates
from rasa.core.constants import MAPPING_POLICY_PRIORITY

if TYPE_CHECKING:
    from rasa.core.policies.ensemble import PolicyEnsemble


logger = logging.getLogger(__name__)


class MappingPolicy(Policy):
    """Policy which maps intents directly to actions.

    Intents can be assigned actions in the domain file which are to be
    executed whenever the intent is detected. This policy takes precedence over
    any other policy.
    """

    @staticmethod
    def _standard_featurizer() -> None:
        return None

    def __init__(self, priority: int = MAPPING_POLICY_PRIORITY) -> None:
        """Create a new Mapping policy."""

        super().__init__(priority=priority)

        common_utils.raise_deprecation_warning(
            f"'{MappingPolicy.__name__}' is deprecated and will be removed in "
            "the future. It is recommended to use the 'RulePolicy' instead.",
            docs=DOCS_URL_MIGRATION_GUIDE,
        )

    @classmethod
    def validate_against_domain(
        cls, ensemble: Optional["PolicyEnsemble"], domain: Optional[Domain]
    ) -> None:
        if not domain:
            return

        has_mapping_policy = ensemble is not None and any(
            isinstance(p, cls) for p in ensemble.policies
        )
        has_triggers_in_domain = any(
            [
                "triggers" in properties
                for intent, properties in domain.intent_properties.items()
            ]
        )
        if has_triggers_in_domain and not has_mapping_policy:
            raise InvalidDomain(
                "You have defined triggers in your domain, but haven't "
                "added the MappingPolicy to your policy ensemble. "
                "Either remove the triggers from your domain or "
                "exclude the MappingPolicy from your policy configuration."
            )

    def train(
        self,
        training_trackers: List[TrackerWithCachedStates],
        domain: Domain,
        interpreter: NaturalLanguageInterpreter,
        **kwargs: Any,
    ) -> None:
        """Does nothing. This policy is deterministic."""

        pass

    def predict_action_probabilities(
        self,
        tracker: DialogueStateTracker,
        domain: Domain,
        interpreter: NaturalLanguageInterpreter,
        **kwargs: Any,
    ) -> List[float]:
        """Predicts the assigned action.

        If the current intent is assigned to an action that action will be
        predicted with the highest probability of all policies. If it is not
        the policy will predict zero for every action."""

        result = self._default_predictions(domain)

        intent = tracker.latest_message.intent.get(INTENT_NAME_KEY)
        if intent == USER_INTENT_RESTART:
            action = ACTION_RESTART_NAME
        elif intent == USER_INTENT_BACK:
            action = ACTION_BACK_NAME
        elif intent == USER_INTENT_SESSION_START:
            action = ACTION_SESSION_START_NAME
        else:
            action = domain.intent_properties.get(intent, {}).get("triggers")

        if tracker.latest_action_name == ACTION_LISTEN_NAME:
            # predict mapped action
            if action:
                idx = domain.index_for_action(action)
                if idx is None:
                    rasa.shared.utils.io.raise_warning(
                        f"MappingPolicy tried to predict unknown "
                        f"action '{action}'. Make sure all mapped actions are "
                        f"listed in the domain.",
                        docs=DOCS_URL_POLICIES + "#mapping-policy",
                    )
                else:
                    result[idx] = 1

            if any(result):
                logger.debug(
                    "The predicted intent '{}' is mapped to "
                    " action '{}' in the domain."
                    "".format(intent, action)
                )
        elif tracker.latest_action_name == action and action is not None:
            # predict next action_listen after mapped action
            latest_action = tracker.get_last_event_for(ActionExecuted)
            assert latest_action.action_name == action
            if latest_action.policy and latest_action.policy.endswith(
                type(self).__name__
            ):
                # this ensures that we only predict listen,
                # if we predicted the mapped action
                logger.debug(
                    "The mapped action, '{}', for this intent, '{}', was "
                    "executed last so MappingPolicy is returning to "
                    "action_listen.".format(action, intent)
                )

                idx = domain.index_for_action(ACTION_LISTEN_NAME)
                result[idx] = 1
            else:
                logger.debug(
                    "The mapped action, '{}', for the intent, '{}', was "
                    "executed last, but it was predicted by another policy, '{}', "
                    "so MappingPolicy is not predicting any action.".format(
                        action, intent, latest_action.policy
                    )
                )
        elif action == ACTION_RESTART_NAME:
            logger.debug("Restarting the conversation with action_restart.")
            idx = domain.index_for_action(ACTION_RESTART_NAME)
            result[idx] = 1
        else:
            logger.debug(
                "There is no mapped action for the predicted intent, "
                "'{}'.".format(intent)
            )
        return result

<<<<<<< HEAD
    def _metadata(self) -> Dict[Text, Any]:
        return {"priority": self.priority}
=======
    def persist(self, path: Text) -> None:
        """Only persists the priority."""

        config_file = os.path.join(path, "mapping_policy.json")
        meta = {"priority": self.priority}
        rasa.shared.utils.io.create_directory_for_file(config_file)
        rasa.shared.utils.io.dump_obj_as_json_to_file(config_file, meta)
>>>>>>> 0c5cde9e

    @classmethod
    def _metadata_filename(cls) -> Text:
        return "mapping_policy.json"<|MERGE_RESOLUTION|>--- conflicted
+++ resolved
@@ -169,18 +169,8 @@
             )
         return result
 
-<<<<<<< HEAD
     def _metadata(self) -> Dict[Text, Any]:
         return {"priority": self.priority}
-=======
-    def persist(self, path: Text) -> None:
-        """Only persists the priority."""
-
-        config_file = os.path.join(path, "mapping_policy.json")
-        meta = {"priority": self.priority}
-        rasa.shared.utils.io.create_directory_for_file(config_file)
-        rasa.shared.utils.io.dump_obj_as_json_to_file(config_file, meta)
->>>>>>> 0c5cde9e
 
     @classmethod
     def _metadata_filename(cls) -> Text:
