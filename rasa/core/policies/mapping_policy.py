import logging
import warnings
import json
import os
import typing
from typing import Any, List, Text, Optional

from rasa.constants import DOCS_URL_POLICIES
import rasa.utils.io

from rasa.core.actions.action import (
    ACTION_BACK_NAME,
    ACTION_LISTEN_NAME,
    ACTION_RESTART_NAME,
    ACTION_SESSION_START_NAME,
)
from rasa.core.constants import (
    USER_INTENT_BACK,
    USER_INTENT_RESTART,
    USER_INTENT_SESSION_START,
)
from rasa.core.domain import Domain, InvalidDomain
from rasa.core.events import ActionExecuted
from rasa.core.policies.policy import Policy
from rasa.core.trackers import DialogueStateTracker
from rasa.core.constants import MAPPING_POLICY_PRIORITY
from rasa.utils.common import raise_warning

if typing.TYPE_CHECKING:
    from rasa.core.policies.ensemble import PolicyEnsemble


logger = logging.getLogger(__name__)


class MappingPolicy(Policy):
    """Policy which maps intents directly to actions.

    Intents can be assigned actions in the domain file which are to be
    executed whenever the intent is detected. This policy takes precedence over
    any other policy."""

    @staticmethod
    def _standard_featurizer() -> None:
        return None

    def __init__(self, priority: int = MAPPING_POLICY_PRIORITY) -> None:
        """Create a new Mapping policy."""

        super().__init__(priority=priority)

    @classmethod
    def validate_against_domain(
        cls, ensemble: Optional["PolicyEnsemble"], domain: Optional[Domain]
    ) -> None:
        if not domain:
            return

        has_mapping_policy = ensemble is not None and any(
            isinstance(p, cls) for p in ensemble.policies
        )
        has_triggers_in_domain = any(
            [
                "triggers" in properties
                for intent, properties in domain.intent_properties.items()
            ]
        )
        if has_triggers_in_domain and not has_mapping_policy:
            raise InvalidDomain(
                "You have defined triggers in your domain, but haven't "
                "added the MappingPolicy to your policy ensemble. "
                "Either remove the triggers from your domain or "
                "exclude the MappingPolicy from your policy configuration."
            )

    def train(
        self,
        training_trackers: List[DialogueStateTracker],
        domain: Domain,
        **kwargs: Any,
    ) -> None:
        """Does nothing. This policy is deterministic."""

        pass

    def predict_action_probabilities(
        self, tracker: DialogueStateTracker, domain: Domain
    ) -> List[float]:
        """Predicts the assigned action.

        If the current intent is assigned to an action that action will be
        predicted with the highest probability of all policies. If it is not
        the policy will predict zero for every action."""

        prediction = [0.0] * domain.num_actions
        intent = tracker.latest_message.intent.get("name")
        if intent == USER_INTENT_RESTART:
            action = ACTION_RESTART_NAME
        elif intent == USER_INTENT_BACK:
            action = ACTION_BACK_NAME
        elif intent == USER_INTENT_SESSION_START:
            action = ACTION_SESSION_START_NAME
        else:
            action = domain.intent_properties.get(intent, {}).get("triggers")

        if tracker.latest_action_name == ACTION_LISTEN_NAME:
            if action:
                idx = domain.index_for_action(action)
                if idx is None:
<<<<<<< HEAD
                    warnings.warn(
                        "MappingPolicy tried to predict unknown "
                        f"action '{action}'. Make sure all mapped actions are "
                        "listed in the domain."
=======
                    raise_warning(
                        f"MappingPolicy tried to predict unknown "
                        f"action '{action}'. Make sure all mapped actions are "
                        f"listed in the domain.",
                        docs=DOCS_URL_POLICIES + "#mapping-policy",
>>>>>>> 22f0a99f
                    )
                else:
                    prediction[idx] = 1

            if any(prediction):
                logger.debug(
                    "The predicted intent '{}' is mapped to "
                    " action '{}' in the domain."
                    "".format(intent, action)
                )
        elif tracker.latest_action_name == action and action is not None:
            latest_action = tracker.get_last_event_for(ActionExecuted)
            assert latest_action.action_name == action
            if latest_action.policy and latest_action.policy.endswith(
                type(self).__name__
            ):
                # this ensures that we only predict listen, if we predicted
                # the mapped action
                logger.debug(
                    "The mapped action, '{}', for this intent, '{}', was "
                    "executed last so MappingPolicy is returning to "
                    "action_listen.".format(action, intent)
                )

                idx = domain.index_for_action(ACTION_LISTEN_NAME)
                prediction[idx] = 1
            else:
                logger.debug(
                    "The mapped action, '{}', for this intent, '{}', was "
                    "executed last, but it was predicted by another policy, '{}', so MappingPolicy is not"
                    "predicting any action.".format(
                        action, intent, latest_action.policy
                    )
                )
        elif action == ACTION_RESTART_NAME:
            idx = domain.index_for_action(ACTION_RESTART_NAME)
            prediction[idx] = 1
            logger.debug("Restarting the conversation with action_restart.")
        else:
            logger.debug(
                "There is no mapped action for the predicted intent, "
                "'{}'.".format(intent)
            )
        return prediction

    def persist(self, path: Text) -> None:
        """Only persists the priority."""

        config_file = os.path.join(path, "mapping_policy.json")
        meta = {"priority": self.priority}
        rasa.utils.io.create_directory_for_file(config_file)
        rasa.utils.io.dump_obj_as_json_to_file(config_file, meta)

    @classmethod
    def load(cls, path: Text) -> "MappingPolicy":
        """Returns the class with the configured priority."""

        meta = {}
        if os.path.exists(path):
            meta_path = os.path.join(path, "mapping_policy.json")
            if os.path.isfile(meta_path):
                meta = json.loads(rasa.utils.io.read_file(meta_path))

        return cls(**meta)<|MERGE_RESOLUTION|>--- conflicted
+++ resolved
@@ -107,18 +107,11 @@
             if action:
                 idx = domain.index_for_action(action)
                 if idx is None:
-<<<<<<< HEAD
-                    warnings.warn(
-                        "MappingPolicy tried to predict unknown "
-                        f"action '{action}'. Make sure all mapped actions are "
-                        "listed in the domain."
-=======
                     raise_warning(
                         f"MappingPolicy tried to predict unknown "
                         f"action '{action}'. Make sure all mapped actions are "
                         f"listed in the domain.",
                         docs=DOCS_URL_POLICIES + "#mapping-policy",
->>>>>>> 22f0a99f
                     )
                 else:
                     prediction[idx] = 1
