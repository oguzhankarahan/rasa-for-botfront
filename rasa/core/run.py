import asyncio
import logging
import shutil
from functools import partial
from typing import List, Optional, Text, Union

from sanic import Sanic
from sanic_cors import CORS

import rasa.core
import rasa.utils
import rasa.utils.io
from rasa.core import constants, utils
from rasa.core.agent import load_agent, Agent
from rasa.core.channels import BUILTIN_CHANNELS, console
from rasa.core.channels.channel import InputChannel
from rasa.core.interpreter import NaturalLanguageInterpreter
from rasa.core.tracker_store import TrackerStore
from rasa.core.utils import AvailableEndpoints, configure_file_logging
from rasa.model import get_model_subdirectories, get_model
from rasa.utils.common import update_sanic_log_level, class_from_module_path

logger = logging.getLogger()  # get the root logger


def create_http_input_channels(
    channel: Optional[Text], credentials_file: Optional[Text]
) -> List["InputChannel"]:
    """Instantiate the chosen input channel."""

    if credentials_file:
        all_credentials = rasa.utils.io.read_config_file(credentials_file)
    else:
        all_credentials = {}

    if channel:
        return [_create_single_channel(channel, all_credentials.get(channel))]
    else:
        return [_create_single_channel(c, k) for c, k in all_credentials.items()]


def _create_single_channel(channel, credentials):
    from rasa.core.channels import BUILTIN_CHANNELS

    if channel in BUILTIN_CHANNELS:
        return BUILTIN_CHANNELS[channel].from_credentials(credentials)
    else:
        # try to load channel based on class name
        try:
            input_channel_class = class_from_module_path(channel)
            return input_channel_class.from_credentials(credentials)
        except (AttributeError, ImportError):
            raise Exception(
                "Failed to find input channel class for '{}'. Unknown "
                "input channel. Check your credentials configuration to "
                "make sure the mentioned channel is not misspelled. "
                "If you are creating your own channel, make sure it "
                "is a proper name of a class in a module.".format(channel)
            )


def configure_app(
    input_channels: Optional[List["InputChannel"]] = None,
    cors: Optional[Union[Text, List[Text]]] = None,
    auth_token: Optional[Text] = None,
    enable_api: bool = True,
    jwt_secret: Optional[Text] = None,
    jwt_method: Optional[Text] = None,
    route: Optional[Text] = "/webhooks/",
    port: int = constants.DEFAULT_SERVER_PORT,
    endpoints: Optional[AvailableEndpoints] = None,
    log_file: Optional[Text] = None,
):
    """Run the agent."""
    from rasa import server

    if enable_api:
        app = server.create_app(
            cors_origins=cors,
            auth_token=auth_token,
            jwt_secret=jwt_secret,
            jwt_method=jwt_method,
            endpoints=endpoints,
        )
    else:
        app = Sanic(__name__, configure_logging=False)
        CORS(app, resources={r"/*": {"origins": cors or ""}}, automatic_options=True)

    configure_file_logging(log_file)

    if input_channels:
        rasa.core.channels.channel.register(input_channels, app, route=route)
    else:
        input_channels = []

    if logger.isEnabledFor(logging.DEBUG):
        utils.list_routes(app)

    # configure async loop logging
    async def configure_async_logging():
        if logger.isEnabledFor(logging.DEBUG):
            rasa.utils.io.enable_async_loop_debugging(asyncio.get_event_loop())

    app.add_task(configure_async_logging)

    if "cmdline" in {c.name() for c in input_channels}:

        async def run_cmdline_io(running_app: Sanic):
            """Small wrapper to shut down the server once cmd io is done."""
            await asyncio.sleep(1)  # allow server to start
            await console.record_messages(
                server_url=constants.DEFAULT_SERVER_FORMAT.format(port)
            )

            logger.info("Killing Sanic server now.")
            running_app.stop()  # kill the sanic serverx

        app.add_task(run_cmdline_io)

    return app


def serve_application(
    model_path: Optional[Text] = None,
    channel: Optional[Text] = None,
    port: int = constants.DEFAULT_SERVER_PORT,
    credentials: Optional[Text] = None,
    cors: Optional[Union[Text, List[Text]]] = None,
    auth_token: Optional[Text] = None,
    enable_api: bool = True,
    jwt_secret: Optional[Text] = None,
    jwt_method: Optional[Text] = None,
    endpoints: Optional[AvailableEndpoints] = None,
    remote_storage: Optional[Text] = None,
    log_file: Optional[Text] = None,
):
    if not channel and not credentials:
        channel = "cmdline"

    input_channels = create_http_input_channels(channel, credentials)

    app = configure_app(
        input_channels,
        cors,
        auth_token,
        enable_api,
        jwt_secret,
        jwt_method,
        port=port,
        endpoints=endpoints,
        log_file=log_file,
    )

    logger.info(
        "Starting Rasa Core server on "
        "{}".format(constants.DEFAULT_SERVER_FORMAT.format(port))
    )

    app.register_listener(
        partial(load_agent_on_start, model_path, endpoints, remote_storage),
        "before_server_start",
    )

    async def clear_model_files(app: Sanic, _loop: Text) -> None:
        if app.agent.model_directory:
            shutil.rmtree(app.agent.model_directory)

    app.register_listener(clear_model_files, "after_server_stop")

    update_sanic_log_level(log_file)

    app.run(host="0.0.0.0", port=port)


# noinspection PyUnusedLocal
async def load_agent_on_start(
    model_path: Text,
    endpoints: AvailableEndpoints,
    remote_storage: Optional[Text],
    app: Sanic,
    loop: Text,
):
    """Load an agent.

    Used to be scheduled on server start
    (hence the `app` and `loop` arguments)."""
    from rasa.core import broker

    try:
<<<<<<< HEAD
        _, nlu_models = get_model_subdirectories(get_model(model_path))
        _interpreters = {}
        for lang, nlu_model_path in nlu_models.items():
            _interpreters[lang] = NaturalLanguageInterpreter.create(nlu_model_path)
    except Exception:
        logger.debug("Could not load interpreter from '{}'".format(model_path))
        _interpreters = None
=======
        with get_model(model_path) as unpacked_model:
            _, nlu_model = get_model_subdirectories(unpacked_model)
            _interpreter = NaturalLanguageInterpreter.create(nlu_model, endpoints.nlu)
    except Exception:
        logger.debug("Could not load interpreter from '{}'.".format(model_path))
        _interpreter = None
>>>>>>> e002d095

    _broker = broker.from_endpoint_config(endpoints.event_broker)
    _tracker_store = TrackerStore.find_tracker_store(
        None, endpoints.tracker_store, _broker
    )

    model_server = endpoints.model if endpoints and endpoints.model else None

    app.agent = await load_agent(
        model_path,
        model_server=model_server,
        remote_storage=remote_storage,
        interpreters=_interpreters,
        generator=endpoints.nlg,
        tracker_store=_tracker_store,
        action_endpoint=endpoints.action,
    )

    if not app.agent:
        logger.warning(
            "Agent could not be loaded with the provided configuration. "
            "Load default agent without any model."
        )
        app.agent = Agent(
            interpreters=_interpreters,
            generator=endpoints.nlg,
            tracker_store=_tracker_store,
            action_endpoint=endpoints.action,
            model_server=model_server,
            remote_storage=remote_storage,
        )

    return app.agent


if __name__ == "__main__":
    raise RuntimeError(
        "Calling `rasa.core.run` directly is no longer supported. "
        "Please use `rasa run` to start a Rasa server or `rasa shell` to chat with "
        "your bot on the command line."
    )<|MERGE_RESOLUTION|>--- conflicted
+++ resolved
@@ -187,22 +187,14 @@
     from rasa.core import broker
 
     try:
-<<<<<<< HEAD
-        _, nlu_models = get_model_subdirectories(get_model(model_path))
-        _interpreters = {}
-        for lang, nlu_model_path in nlu_models.items():
-            _interpreters[lang] = NaturalLanguageInterpreter.create(nlu_model_path)
+        with get_model(model_path) as unpacked_model:
+            _, nlu_models = get_model_subdirectories(unpacked_model)
+            _interpreters = {}
+            for lang, nlu_model_path in nlu_models.items():
+                _interpreters[lang] = NaturalLanguageInterpreter.create(nlu_model_path)
     except Exception:
         logger.debug("Could not load interpreter from '{}'".format(model_path))
-        _interpreters = None
-=======
-        with get_model(model_path) as unpacked_model:
-            _, nlu_model = get_model_subdirectories(unpacked_model)
-            _interpreter = NaturalLanguageInterpreter.create(nlu_model, endpoints.nlu)
-    except Exception:
-        logger.debug("Could not load interpreter from '{}'.".format(model_path))
-        _interpreter = None
->>>>>>> e002d095
+        _interpreters = {}
 
     _broker = broker.from_endpoint_config(endpoints.event_broker)
     _tracker_store = TrackerStore.find_tracker_store(
