--- conflicted
+++ resolved
@@ -162,7 +162,7 @@
             )
 
             await self._run_action(
-                action=self._get_action(ACTION_SESSION_START_NAME, tracker), # bf
+                action=self._get_action(ACTION_SESSION_START_NAME),
                 tracker=tracker,
                 output_channel=output_channel,
                 nlg=self.nlg,
@@ -284,15 +284,8 @@
         action_confidences, policy = self._get_next_action_probabilities(tracker)
 
         max_confidence_index = int(np.argmax(action_confidences))
-<<<<<<< HEAD
         action = rasa.core.actions.action.action_for_index(
             max_confidence_index, self.domain, self.action_endpoint
-=======
-        from rasa.core.slots import Slot # bf
-        action = self.domain.action_for_index(
-            max_confidence_index, self.action_endpoint,
-            tracker.slots.get("bf_forms", Slot("bf_forms", initial_value=[])).initial_value, # bf
->>>>>>> 85bed14e
         )
 
         logger.debug(
@@ -395,7 +388,6 @@
                 f"Invalid entity specification: {entities}. Assuming no entities."
             )
             entity_list = []
-<<<<<<< HEAD
 
         # Set the new event's input channel to the latest input channel, so
         # that we don't lose this property.
@@ -404,9 +396,6 @@
         tracker.update(
             UserUttered.create_external(intent_name, entity_list, input_channel)
         )
-=======
-        tracker.update(UserUttered.create_external(intent_name, entity_list, output_channel.name()))
->>>>>>> 85bed14e
         await self._predict_and_execute_next_action(output_channel, tracker)
         # save tracker state to continue conversation from this state
         self._save_tracker(tracker)
@@ -454,7 +443,6 @@
                     docs=DOCS_URL_DOMAINS,
                 )
 
-<<<<<<< HEAD
     def _get_action(self, action_name) -> Optional[rasa.core.actions.action.Action]:
         return rasa.core.actions.action.action_for_name(
             action_name, self.domain, self.action_endpoint
@@ -477,12 +465,6 @@
             text = self.message_preprocessor(message.text)
         else:
             text = message.text
-=======
-    def _get_action(self, action_name, tracker) -> Optional[Action]: # bf
-        from rasa.core.slots import Slot # bf
-        bf_form_slot = tracker.slots.get("bf_forms", Slot("bf_forms", initial_value=[])).initial_value, # bf
-        return self.domain.action_for_name(action_name, self.action_endpoint, bf_form_slot)
->>>>>>> 85bed14e
 
         # for testing - you can short-cut the NLU part with a message
         # in the format /intent{"entity1": val1, "entity2": val2}
@@ -493,11 +475,7 @@
             )
         else:
             parse_data = await self.interpreter.parse(
-<<<<<<< HEAD
                 text, message.message_id, tracker, metadata=message.metadata
-=======
-                message.text, message.message_id, tracker, metadata=message.metadata,
->>>>>>> 85bed14e
             )
 
         logger.debug(
