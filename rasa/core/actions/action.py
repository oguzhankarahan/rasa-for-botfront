import copy
import json
import logging
import typing
from typing import List, Text, Optional, Dict, Any

import aiohttp

import rasa.core
from rasa.constants import DOCS_BASE_URL
from rasa.core import events
from rasa.core.constants import (
    DEFAULT_REQUEST_TIMEOUT,
    REQUESTED_SLOT,
    USER_INTENT_OUT_OF_SCOPE,
    UTTER_PREFIX,
    RESPOND_PREFIX,
)
from rasa.nlu.constants import (
    DEFAULT_OPEN_UTTERANCE_TYPE,
    OPEN_UTTERANCE_PREDICTION_KEY,
    MESSAGE_SELECTOR_PROPERTY_NAME,
)

from rasa.core.events import (
    UserUtteranceReverted,
    UserUttered,
    ActionExecuted,
    Event,
    BotUttered,
)
from rasa.utils.endpoints import EndpointConfig, ClientResponseError

if typing.TYPE_CHECKING:
    from rasa.core.trackers import DialogueStateTracker
    from rasa.core.domain import Domain
    from rasa.core.nlg import NaturalLanguageGenerator
    from rasa.core.channels.channel import OutputChannel

logger = logging.getLogger(__name__)

ACTION_LISTEN_NAME = "action_listen"

ACTION_RESTART_NAME = "action_restart"

ACTION_DEFAULT_FALLBACK_NAME = "action_default_fallback"

ACTION_DEACTIVATE_FORM_NAME = "action_deactivate_form"

ACTION_REVERT_FALLBACK_EVENTS_NAME = "action_revert_fallback_events"

ACTION_DEFAULT_ASK_AFFIRMATION_NAME = "action_default_ask_affirmation"

ACTION_DEFAULT_ASK_REPHRASE_NAME = "action_default_ask_rephrase"

ACTION_BACK_NAME = "action_back"


def default_actions() -> List["Action"]:
    """List default actions."""
    return [
        ActionListen(),
        ActionRestart(),
        ActionDefaultFallback(),
        ActionDeactivateForm(),
        ActionRevertFallbackEvents(),
        ActionDefaultAskAffirmation(),
        ActionDefaultAskRephrase(),
        ActionBack(),
    ]


def default_action_names() -> List[Text]:
    """List default action names."""
    # bf mod
    return [a.name() for a in default_actions()] + list(actions_bf.keys())
    # /bf mod


def combine_user_with_default_actions(user_actions):
    # remove all user actions that overwrite default actions
    # this logic is a bit reversed, you'd think that we should remove
    # the action name from the default action names if the user overwrites
    # the action, but there are some locations in the code where we
    # implicitly assume that e.g. "action_listen" is always at location
    # 0 in this array. to keep it that way, we remove the duplicate
    # action names from the users list instead of the defaults
    unique_user_actions = [a for a in user_actions if a not in default_action_names()]
    return default_action_names() + unique_user_actions


def action_from_name(
    name: Text, action_endpoint: Optional[EndpointConfig], user_actions: List[Text]
) -> "Action":
    """Return an action instance for the name."""

    defaults = {a.name(): a for a in default_actions()}

    if name in defaults and name not in user_actions:
        return defaults[name]
    elif name.startswith(UTTER_PREFIX):
        return ActionUtterTemplate(name)
<<<<<<< HEAD
    # bf mod
    elif name in actions_bf: return actions_bf[name]
    # /bf mod
=======
    elif name.startswith(RESPOND_PREFIX):
        return ActionRetrieveResponse(name)
>>>>>>> 103e707e
    else:
        return RemoteAction(name, action_endpoint)


def actions_from_names(
    action_names: List[Text],
    action_endpoint: Optional[EndpointConfig],
    user_actions: List[Text],
) -> List["Action"]:
    """Converts the names of actions into class instances."""

    return [
        action_from_name(name, action_endpoint, user_actions) for name in action_names
    ]


def create_bot_utterance(message: Dict[Text, Any]) -> BotUttered:
    """Create BotUttered event from message."""

    bot_message = BotUttered(
        text=message.pop("text", None),
        data={
            "elements": message.pop("elements", None),
            "quick_replies": message.pop("quick_replies", None),
            "buttons": message.pop("buttons", None),
            # for legacy / compatibility reasons we need to set the image
            # to be the attachment if there is no other attachment (the
            # `.get` is intentional - no `pop` as we still need the image`
            # property to set it in the following line)
            "attachment": message.pop("attachment", None) or message.get("image", None),
            "image": message.pop("image", None),
            "custom": message.pop("custom", None),
        },
        metadata=message,
    )

    return bot_message


class Action(object):
    """Next action to be taken in response to a dialogue state."""

    def name(self) -> Text:
        """Unique identifier of this simple action."""

        raise NotImplementedError

    async def run(
        self,
        output_channel: "OutputChannel",
        nlg: "NaturalLanguageGenerator",
        tracker: "DialogueStateTracker",
        domain: "Domain",
    ) -> List[Event]:
        """
        Execute the side effects of this action.

        Args:
            nlg: which ``nlg`` to use for response generation
            output_channel: ``output_channel`` to which to send the resulting message.
            tracker (DialogueStateTracker): the state tracker for the current
                user. You can access slot values using
                ``tracker.get_slot(slot_name)`` and the most recent user
                message is ``tracker.latest_message.text``.
            domain (Domain): the bot's domain

        Returns:
            List[Event]: A list of :class:`rasa.core.events.Event` instances
        """

        raise NotImplementedError

    def __str__(self) -> Text:
        return "Action('{}')".format(self.name())


class ActionRetrieveResponse(Action):
    """An action which queries the Response Selector for the appropriate response."""

    def __init__(self, name: Text, silent_fail: Optional[bool] = False):
        self.action_name = name
        self.silent_fail = silent_fail

    def intent_name_from_action(self):
        return self.action_name.split(RESPOND_PREFIX)[1]

    async def run(
        self,
        output_channel: "OutputChannel",
        nlg: "NaturalLanguageGenerator",
        tracker: "DialogueStateTracker",
        domain: "Domain",
    ):
        """Query the appropriate response and create a bot utterance with that."""

        response_selector_properties = tracker.latest_message.parse_data[
            MESSAGE_SELECTOR_PROPERTY_NAME
        ]

        if self.intent_name_from_action() in response_selector_properties:
            query_key = self.intent_name_from_action()
        elif DEFAULT_OPEN_UTTERANCE_TYPE in response_selector_properties:
            query_key = DEFAULT_OPEN_UTTERANCE_TYPE
        else:
            if not self.silent_fail:
                logger.error(
                    "Couldn't create message for response action '{}'."
                    "".format(self.action_name)
                )
            return []

        logger.debug("Picking response from selector of type {}".format(query_key))
        message = {
            "text": response_selector_properties[query_key][
                OPEN_UTTERANCE_PREDICTION_KEY
            ]["name"]
        }
        return [create_bot_utterance(message)]

    def name(self) -> Text:
        return self.action_name

    def __str__(self) -> Text:
        return "ActionRetrieveResponse('{}')".format(self.name())


class ActionUtterTemplate(Action):
    """An action which only effect is to utter a template when it is run.

    Both, name and utter template, need to be specified using
    the `name` method."""

    def __init__(self, name, silent_fail: Optional[bool] = False):
        self.template_name = name
        self.silent_fail = silent_fail

    async def run(self, output_channel, nlg, tracker, domain):
        """Simple run implementation uttering a (hopefully defined) template."""

        # botfront: added lang in **kwargs;
        message = await nlg.generate(self.template_name, tracker, output_channel.name(),
                                     language=output_channel.language)
        if message is None:
            if not self.silent_fail:
                logger.error(
                    "Couldn't create message for template '{}'."
                    "".format(self.template_name)
                )
            return []

        # botfront: create an array of messages for a sequence
        # was [create_bot_utterance(message)]
        return [create_bot_utterance(m) for m in message]

    def name(self) -> Text:
        return self.template_name

    def __str__(self) -> Text:
        return "ActionUtterTemplate('{}')".format(self.name())


class ActionBack(ActionUtterTemplate):
    """Revert the tracker state by two user utterances."""

    def name(self) -> Text:
        return ACTION_BACK_NAME

    def __init__(self):
        super(ActionBack, self).__init__("utter_back", silent_fail=True)

    async def run(self, output_channel, nlg, tracker, domain):
        # only utter the template if it is available
        evts = await super(ActionBack, self).run(output_channel, nlg, tracker, domain)

        return evts + [UserUtteranceReverted(), UserUtteranceReverted()]


class ActionListen(Action):
    """The first action in any turn - bot waits for a user message.

    The bot should stop taking further actions and wait for the user to say
    something."""

    def name(self) -> Text:
        return ACTION_LISTEN_NAME

    async def run(self, output_channel, nlg, tracker, domain):
        return []


class ActionRestart(ActionUtterTemplate):
    """Resets the tracker to its initial state.

    Utters the restart template if available."""

    def name(self) -> Text:
        return ACTION_RESTART_NAME

    def __init__(self):
        super(ActionRestart, self).__init__("utter_restart", silent_fail=True)

    async def run(self, output_channel, nlg, tracker, domain):
        from rasa.core.events import Restarted

        # only utter the template if it is available
        evts = await super(ActionRestart, self).run(
            output_channel, nlg, tracker, domain
        )

        return evts + [Restarted()]


class ActionDefaultFallback(ActionUtterTemplate):
    """Executes the fallback action and goes back to the previous state
    of the dialogue"""

    def name(self) -> Text:
        return ACTION_DEFAULT_FALLBACK_NAME

    def __init__(self):
        super(ActionDefaultFallback, self).__init__("utter_default", silent_fail=True)

    async def run(self, output_channel, nlg, tracker, domain):
        from rasa.core.events import UserUtteranceReverted

        # only utter the template if it is available
        evts = await super(ActionDefaultFallback, self).run(
            output_channel, nlg, tracker, domain
        )

        return evts + [UserUtteranceReverted()]


class ActionDeactivateForm(Action):
    """Deactivates a form"""

    def name(self) -> Text:
        return ACTION_DEACTIVATE_FORM_NAME

    async def run(self, output_channel, nlg, tracker, domain):
        from rasa.core.events import Form, SlotSet

        return [Form(None), SlotSet(REQUESTED_SLOT, None)]


class RemoteAction(Action):
    def __init__(self, name: Text, action_endpoint: Optional[EndpointConfig]) -> None:

        self._name = name
        self.action_endpoint = action_endpoint

    def _action_call_format(
        self, tracker: "DialogueStateTracker", domain: "Domain"
    ) -> Dict[Text, Any]:
        """Create the request json send to the action server."""
        from rasa.core.trackers import EventVerbosity

        tracker_state = tracker.current_state(EventVerbosity.ALL)

        return {
            "next_action": self._name,
            "sender_id": tracker.sender_id,
            "tracker": tracker_state,
            "domain": domain.as_dict(),
            "version": rasa.__version__,
        }

    @staticmethod
    def action_response_format_spec():
        """Expected response schema for an Action endpoint.

        Used for validation of the response returned from the
        Action endpoint."""
        return {
            "type": "object",
            "properties": {
                "events": {
                    "type": "array",
                    "items": {
                        "type": "object",
                        "properties": {"event": {"type": "string"}},
                    },
                },
                "responses": {"type": "array", "items": {"type": "object"}},
            },
        }

    def _validate_action_result(self, result):
        from jsonschema import validate
        from jsonschema import ValidationError

        try:
            validate(result, self.action_response_format_spec())
            return True
        except ValidationError as e:
            e.message += (
                ". Failed to validate Action server response from API, "
                "make sure your response from the Action endpoint is valid. "
                "For more information about the format visit "
                "{}/core/actions/".format(DOCS_BASE_URL)
            )
            raise e

    @staticmethod
    async def _utter_responses(
        responses: List[Dict[Text, Any]],
        output_channel: "OutputChannel",
        nlg: "NaturalLanguageGenerator",
        tracker: "DialogueStateTracker",
    ) -> List[BotUttered]:
        """Use the responses generated by the action endpoint and utter them."""

        bot_messages = []

        # bf mod
        responses_iter = responses.copy()
        responses = []
        for response in responses_iter:
            if "template" in response:
                kwargs = response.copy()
                del kwargs["template"]
                resolved = await nlg.generate(response["template"], tracker, output_channel.name(), **kwargs, language=output_channel.language)
                if isinstance(resolved, list):
                    responses += resolved
                else:
                    responses += [resolved]
            else:
                responses += [response]
        # /bf mod

        for response in responses:
            if "template" in response:
                kwargs = response.copy()
                del kwargs["template"]
                draft = await nlg.generate(
                    # bf: added language kwarg
                    response["template"], tracker, output_channel.name(), **kwargs, language=output_channel.language
                    # /bf mod
                )
                if not draft:
                    continue

                del response["template"]
            else:
                draft = {}

            if "buttons" in response:
                if "buttons" not in draft:
                    draft["buttons"] = []
                draft["buttons"].extend(response["buttons"])
                del response["buttons"]

            draft.update(response)

            bot_messages.append(create_bot_utterance(draft))
        return bot_messages

    async def run(self, output_channel, nlg, tracker, domain) -> List[Event]:
        json_body = self._action_call_format(tracker, domain)

        if not self.action_endpoint:
            logger.error(
                "The model predicted the custom action '{}', "
                "but you didn't configure an endpoint to "
                "run this custom action. Please take a look at "
                "the docs and set an endpoint configuration via the "
                "--endpoints flag. "
                "{}/core/actions"
                "".format(self.name(), DOCS_BASE_URL)
            )
            raise Exception("Failed to execute custom action.")

        try:
            logger.debug(
                "Calling action endpoint to run action '{}'.".format(self.name())
            )
            response = await self.action_endpoint.request(
                json=json_body, method="post", timeout=DEFAULT_REQUEST_TIMEOUT
            )
            self._validate_action_result(response)

            events_json = response.get("events", [])
            responses = response.get("responses", [])
            bot_messages = await self._utter_responses(
                responses, output_channel, nlg, tracker
            )

            evts = events.deserialise_events(events_json)
            return bot_messages + evts

        except ClientResponseError as e:
            if e.status == 400:
                response_data = json.loads(e.text)
                exception = ActionExecutionRejection(
                    response_data["action_name"], response_data.get("error")
                )
                logger.error(exception.message)
                raise exception
            else:
                raise Exception("Failed to execute custom action.") from e

        except aiohttp.ClientConnectionError as e:
            logger.error(
                "Failed to run custom action '{}'. Couldn't connect "
                "to the server at '{}'. Is the server running? "
                "Error: {}".format(self.name(), self.action_endpoint.url, e)
            )
            raise Exception("Failed to execute custom action.")

        except aiohttp.ClientError as e:
            # not all errors have a status attribute, but
            # helpful to log if they got it

            # noinspection PyUnresolvedReferences
            status = getattr(e, "status", None)
            logger.error(
                "Failed to run custom action '{}'. Action server "
                "responded with a non 200 status code of {}. "
                "Make sure your action server properly runs actions "
                "and returns a 200 once the action is executed. "
                "Error: {}".format(self.name(), status, e)
            )
            raise Exception("Failed to execute custom action.")

    def name(self) -> Text:
        return self._name


class ActionExecutionRejection(Exception):
    """Raising this exception will allow other policies
        to predict a different action"""

    def __init__(self, action_name, message=None):
        self.action_name = action_name
        self.message = message or "Custom action '{}' rejected to run".format(
            action_name
        )

    def __str__(self):
        return self.message


class ActionRevertFallbackEvents(Action):
    """Reverts events which were done during the `TwoStageFallbackPolicy`.

       This reverts user messages and bot utterances done during a fallback
       of the `TwoStageFallbackPolicy`. By doing so it is not necessary to
       write custom stories for the different paths, but only of the happy
       path.
    """

    def name(self) -> Text:
        return ACTION_REVERT_FALLBACK_EVENTS_NAME

    async def run(
        self,
        output_channel: "OutputChannel",
        nlg: "NaturalLanguageGenerator",
        tracker: "DialogueStateTracker",
        domain: "Domain",
    ) -> List[Event]:
        from rasa.core.policies.two_stage_fallback import has_user_rephrased

        # User rephrased
        if has_user_rephrased(tracker):
            return _revert_successful_rephrasing(tracker)
        # User affirmed
        elif has_user_affirmed(tracker):
            return _revert_affirmation_events(tracker)
        else:
            return []


def has_user_affirmed(tracker: "DialogueStateTracker") -> bool:
    return tracker.last_executed_action_has(ACTION_DEFAULT_ASK_AFFIRMATION_NAME)


def _revert_affirmation_events(tracker: "DialogueStateTracker") -> List[Event]:
    revert_events = _revert_single_affirmation_events()

    last_user_event = tracker.get_last_event_for(UserUttered)
    last_user_event = copy.deepcopy(last_user_event)
    last_user_event.parse_data["intent"]["confidence"] = 1.0

    # User affirms the rephrased intent
    rephrased_intent = tracker.last_executed_action_has(
        name=ACTION_DEFAULT_ASK_REPHRASE_NAME, skip=1
    )
    if rephrased_intent:
        revert_events += _revert_rephrasing_events()

    return revert_events + [last_user_event]


def _revert_single_affirmation_events() -> List[Event]:
    return [
        UserUtteranceReverted(),  # revert affirmation and request
        # revert original intent (has to be re-added later)
        UserUtteranceReverted(),
        # add action listen intent
        ActionExecuted(action_name=ACTION_LISTEN_NAME),
    ]


def _revert_successful_rephrasing(tracker) -> List[Event]:
    last_user_event = tracker.get_last_event_for(UserUttered)
    last_user_event = copy.deepcopy(last_user_event)
    return _revert_rephrasing_events() + [last_user_event]


def _revert_rephrasing_events() -> List[Event]:
    return [
        UserUtteranceReverted(),  # remove rephrasing
        # remove feedback and rephrase request
        UserUtteranceReverted(),
        # remove affirmation request and false intent
        UserUtteranceReverted(),
        # replace action with action listen
        ActionExecuted(action_name=ACTION_LISTEN_NAME),
    ]


class ActionDefaultAskAffirmation(Action):
    """Default implementation which asks the user to affirm his intent.

       It is suggested to overwrite this default action with a custom action
       to have more meaningful prompts for the affirmations. E.g. have a
       description of the intent instead of its identifier name.
    """

    def name(self) -> Text:
        return ACTION_DEFAULT_ASK_AFFIRMATION_NAME

    async def run(
        self,
        output_channel: "OutputChannel",
        nlg: "NaturalLanguageGenerator",
        tracker: "DialogueStateTracker",
        domain: "Domain",
    ) -> List[Event]:
        intent_to_affirm = tracker.latest_message.intent.get("name")
        affirmation_message = "Did you mean '{}'?".format(intent_to_affirm)

        message = {
            "text": affirmation_message,
            "buttons": [
                {"title": "Yes", "payload": "/{}".format(intent_to_affirm)},
                {"title": "No", "payload": "/{}".format(USER_INTENT_OUT_OF_SCOPE)},
            ],
        }

        return [create_bot_utterance(message)]


class ActionDefaultAskRephrase(ActionUtterTemplate):
    """Default implementation which asks the user to rephrase his intent."""

    def name(self) -> Text:
        return ACTION_DEFAULT_ASK_REPHRASE_NAME

    def __init__(self):
        super(ActionDefaultAskRephrase, self).__init__(
            "utter_ask_rephrase", silent_fail=True
        )

# bf mod
from rasa_addons.core.actions import actions_bf
# /bf mod<|MERGE_RESOLUTION|>--- conflicted
+++ resolved
@@ -100,14 +100,11 @@
         return defaults[name]
     elif name.startswith(UTTER_PREFIX):
         return ActionUtterTemplate(name)
-<<<<<<< HEAD
+    elif name.startswith(RESPOND_PREFIX):
+        return ActionRetrieveResponse(name)
     # bf mod
     elif name in actions_bf: return actions_bf[name]
     # /bf mod
-=======
-    elif name.startswith(RESPOND_PREFIX):
-        return ActionRetrieveResponse(name)
->>>>>>> 103e707e
     else:
         return RemoteAction(name, action_endpoint)
 
