--- conflicted
+++ resolved
@@ -1,10 +1,7 @@
 import logging
-<<<<<<< HEAD
 import warnings
 import asyncio
-=======
 from collections import defaultdict
->>>>>>> 7fcfdd9e
 from typing import List, Set, Text
 from rasa.core.domain import Domain
 from rasa.importers.importer import TrainingDataImporter
