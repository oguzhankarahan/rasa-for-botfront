--- conflicted
+++ resolved
@@ -6,15 +6,6 @@
 # noinspection PyAbstractClass
 from rasa.utils.common import raise_warning
 
-<<<<<<< HEAD
-class EventChannel:
-    @classmethod
-    def from_endpoint_config(cls, broker_config: EndpointConfig) -> "EventChannel":
-        raise NotImplementedError(
-            "Event broker must implement the `from_endpoint_config` method."
-        )
-=======
->>>>>>> 22f0a99f
 
 class EventChannel(EventBroker):
     raise_warning(
