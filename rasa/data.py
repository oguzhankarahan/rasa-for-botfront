import logging
import os
import shutil
import tempfile
import uuid
import re
from typing import Tuple, List, Text, Set, Union, Optional
from rasa.nlu.training_data import loading
from rasa.utils.io import DEFAULT_ENCODING

logger = logging.getLogger(__name__)


def get_core_directory(paths: Optional[Union[Text, List[Text]]],) -> Text:
    """Recursively collects all Core training files from a list of paths.

    Args:
        paths: List of paths to training files or folders containing them.

    Returns:
        Path to temporary directory containing all found Core training files.
    """
    core_files, _ = get_core_nlu_files(paths)
    return _copy_files_to_new_dir(core_files)


def get_nlu_directory(paths: Optional[Union[Text, List[Text]]],) -> Text:
    """Recursively collects all NLU training files from a list of paths.

    Args:
        paths: List of paths to training files or folders containing them.

    Returns:
        Path to temporary directory containing all found NLU training files.
    """
    _, nlu_files = get_core_nlu_files(paths)
    return _copy_files_to_new_dir(nlu_files)


def get_core_nlu_directories(
    paths: Optional[Union[Text, List[Text]]],
) -> Tuple[Text, Text]:
    """Recursively collects all training files from a list of paths.

    Args:
        paths: List of paths to training files or folders containing them.

    Returns:
        Path to directory containing the Core files and path to directory
        containing the NLU training files.
    """

    story_files, nlu_data_files = get_core_nlu_files(paths)

    story_directory = _copy_files_to_new_dir(story_files)
    nlu_directory = _copy_files_to_new_dir(nlu_data_files)

    return story_directory, nlu_directory


def get_core_nlu_files(
    paths: Optional[Union[Text, List[Text]]]
) -> Tuple[Set[Text], Set[Text]]:
    """Recursively collects all training files from a list of paths.

    Args:
        paths: List of paths to training files or folders containing them.

    Returns:
        Tuple of paths to story and NLU files.
    """

    story_files = set()
    nlu_data_files = set()

    if paths is None:
        paths = []
    elif isinstance(paths, str):
        paths = [paths]

    for path in set(paths):
        if not path:
            continue

        if _is_valid_filetype(path):
            if is_nlu_file(path):
                nlu_data_files.add(os.path.abspath(path))
            elif is_story_file(path):
                story_files.add(os.path.abspath(path))
        else:
            new_story_files, new_nlu_data_files = _find_core_nlu_files_in_directory(
                path
            )

            story_files.update(new_story_files)
            nlu_data_files.update(new_nlu_data_files)

    return story_files, nlu_data_files


def _find_core_nlu_files_in_directory(directory: Text,) -> Tuple[Set[Text], Set[Text]]:
    story_files = set()
    nlu_data_files = set()

    for root, _, files in os.walk(directory):
        # we sort the files here to ensure consistent order for repeatable training results
        for f in sorted(files):
            full_path = os.path.join(root, f)

            if not _is_valid_filetype(full_path):
                continue

            if is_nlu_file(full_path):
                nlu_data_files.add(full_path)
            elif is_story_file(full_path):
                story_files.add(full_path)

    return story_files, nlu_data_files


def _is_valid_filetype(path: Text) -> bool:
    is_file = os.path.isfile(path)
    is_datafile = path.endswith(".json") or path.endswith(".md")

    return is_file and is_datafile


def is_nlu_file(file_path: Text) -> bool:
    """Checks if a file is a Rasa compatible nlu file.

    Args:
        file_path: Path of the file which should be checked.

    Returns:
        `True` if it's a nlu file, otherwise `False`.
    """
    return loading.guess_format(file_path) != loading.UNK


def is_story_file(file_path: Text) -> bool:
    """Checks if a file is a Rasa story file.

    Args:
        file_path: Path of the file which should be checked.

    Returns:
        `True` if it's a story file, otherwise `False`.
    """

<<<<<<< HEAD
    if file_path.endswith(".md"):
        with open(file_path, encoding=DEFAULT_ENCODING) as f:
            _is_story_file = any(_contains_story_pattern(l) for l in f)

    return _is_story_file
=======
    if not file_path.endswith(".md"):
        return False

    try:
        with open(
            file_path, encoding=DEFAULT_ENCODING, errors="surrogateescape"
        ) as lines:
            return any(_contains_story_pattern(line) for line in lines)
    except Exception as e:
        # catch-all because we might be loading files we are not expecting to load
        logger.error(
            f"Tried to check if '{file_path}' is a story file, but failed to "
            f"read it. If this file contains story data, you should "
            f"investigate this error, otherwise it is probably best to "
            f"move the file to a different location. "
            f"Error: {e}"
        )
        return False
>>>>>>> 22f0a99f


def _contains_story_pattern(text: Text) -> bool:
    story_pattern = r".*##.+"

    return re.match(story_pattern, text) is not None


def is_domain_file(file_path: Text) -> bool:
    """Checks whether the given file path is a Rasa domain file.

    Args:
        file_path: Path of the file which should be checked.

    Returns:
        `True` if it's a domain file, otherwise `False`.
    """

    file_name = os.path.basename(file_path)

    return file_name in ["domain.yml", "domain.yaml"]


def is_config_file(file_path: Text) -> bool:
    """Checks whether the given file path is a Rasa config file.

       Args:
           file_path: Path of the file which should be checked.

       Returns:
           `True` if it's a Rasa config file, otherwise `False`.
       """

    file_name = os.path.basename(file_path)

    return file_name in ["config.yml", "config.yaml"]


def _copy_files_to_new_dir(files: Set[Text]) -> Text:
    directory = tempfile.mkdtemp()
    for f in files:
        # makes sure files do not overwrite each other, hence the prefix
        unique_prefix = uuid.uuid4().hex
        unique_file_name = unique_prefix + "_" + os.path.basename(f)
        shutil.copy2(f, os.path.join(directory, unique_file_name))

    return directory<|MERGE_RESOLUTION|>--- conflicted
+++ resolved
@@ -147,13 +147,6 @@
         `True` if it's a story file, otherwise `False`.
     """
 
-<<<<<<< HEAD
-    if file_path.endswith(".md"):
-        with open(file_path, encoding=DEFAULT_ENCODING) as f:
-            _is_story_file = any(_contains_story_pattern(l) for l in f)
-
-    return _is_story_file
-=======
     if not file_path.endswith(".md"):
         return False
 
@@ -172,7 +165,6 @@
             f"Error: {e}"
         )
         return False
->>>>>>> 22f0a99f
 
 
 def _contains_story_pattern(text: Text) -> bool:
