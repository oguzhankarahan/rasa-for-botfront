--- conflicted
+++ resolved
@@ -50,16 +50,11 @@
     arguments.set_interactive_core_arguments(interactive_core_parser)
 
 
-<<<<<<< HEAD
-def interactive(args: argparse.Namespace):
-    _set_not_required_args(args)
-=======
 def interactive(args: argparse.Namespace) -> None:
     _set_not_required_args(args)
     file_importer = TrainingDataImporter.load_from_config(
         args.config, args.domain, args.data
     )
->>>>>>> 22f0a99f
 
     if args.model is None:
         loop = asyncio.get_event_loop()
@@ -93,19 +88,6 @@
     args.fixed_model_name = None
     args.store_uncompressed = False
 
-<<<<<<< HEAD
-
-def interactive_core(args: argparse.Namespace):
-    _set_not_required_args(args)
-
-    if args.model is None:
-        zipped_model = train.train_core(args)
-    else:
-        zipped_model = get_provided_model(args.model)
-
-    perform_interactive_learning(args, zipped_model)
-=======
->>>>>>> 22f0a99f
 
 def perform_interactive_learning(
     args: argparse.Namespace, zipped_model: Text, file_importer: TrainingDataImporter
