import asyncio
import errno
import json
import logging
import os
import tarfile
import tempfile
import typing
import warnings
import zipfile
import glob
from asyncio import AbstractEventLoop
from io import BytesIO as IOReader
from pathlib import Path
from typing import Text, Any, Dict, Union, List, Type, Callable

import ruamel.yaml as yaml

from rasa.constants import ENV_LOG_LEVEL, DEFAULT_LOG_LEVEL

if typing.TYPE_CHECKING:
    from prompt_toolkit.validation import Validator

DEFAULT_ENCODING = "utf-8"
<<<<<<< HEAD

=======
>>>>>>> 22f0a99f


def configure_colored_logging(loglevel: Text) -> None:
    import coloredlogs

    loglevel = loglevel or os.environ.get(ENV_LOG_LEVEL, DEFAULT_LOG_LEVEL)

    field_styles = coloredlogs.DEFAULT_FIELD_STYLES.copy()
    field_styles["asctime"] = {}
    level_styles = coloredlogs.DEFAULT_LEVEL_STYLES.copy()
    level_styles["debug"] = {}
    coloredlogs.install(
        level=loglevel,
        use_chroot=False,
        fmt="%(asctime)s %(levelname)-8s %(name)s  - %(message)s",
        level_styles=level_styles,
        field_styles=field_styles,
    )


def enable_async_loop_debugging(
    event_loop: AbstractEventLoop, slow_callback_duration: float = 0.1
) -> AbstractEventLoop:
    logging.info(
        "Enabling coroutine debugging. Loop id {}.".format(id(asyncio.get_event_loop()))
    )

    # Enable debugging
    event_loop.set_debug(True)

    # Make the threshold for "slow" tasks very very small for
    # illustration. The default is 0.1 (= 100 milliseconds).
    event_loop.slow_callback_duration = slow_callback_duration

    # Report all mistakes managing asynchronous resources.
    warnings.simplefilter("always", ResourceWarning)
    return event_loop


def fix_yaml_loader() -> None:
    """Ensure that any string read by yaml is represented as unicode."""

    def construct_yaml_str(self, node):
        # Override the default string handling function
        # to always return unicode objects
        return self.construct_scalar(node)

    yaml.Loader.add_constructor("tag:yaml.org,2002:str", construct_yaml_str)
    yaml.SafeLoader.add_constructor("tag:yaml.org,2002:str", construct_yaml_str)


def replace_environment_variables() -> None:
    """Enable yaml loader to process the environment variables in the yaml."""
    import re
    import os

    # eg. ${USER_NAME}, ${PASSWORD}
    env_var_pattern = re.compile(r"^(.*)\$\{(.*)\}(.*)$")
    yaml.add_implicit_resolver("!env_var", env_var_pattern)

    def env_var_constructor(loader, node):
        """Process environment variables found in the YAML."""
        value = loader.construct_scalar(node)
        expanded_vars = os.path.expandvars(value)
        if "$" in expanded_vars:
            not_expanded = [w for w in expanded_vars.split() if "$" in w]
            raise ValueError(
                "Error when trying to expand the environment variables"
                " in '{}'. Please make sure to also set these environment"
                " variables: '{}'.".format(value, not_expanded)
            )
        return expanded_vars

    yaml.SafeConstructor.add_constructor("!env_var", env_var_constructor)


def read_yaml(content: Text) -> Union[List[Any], Dict[Text, Any]]:
    """Parses yaml from a text.

     Args:
        content: A text containing yaml content.
    """
    fix_yaml_loader()

    replace_environment_variables()

    yaml_parser = yaml.YAML(typ="safe")
    yaml_parser.version = "1.2"
    yaml_parser.unicode_supplementary = True

    # noinspection PyUnresolvedReferences
    try:
        return yaml_parser.load(content) or {}
    except yaml.scanner.ScannerError:
        # A `ruamel.yaml.scanner.ScannerError` might happen due to escaped
        # unicode sequences that form surrogate pairs. Try converting the input
        # to a parsable format based on
        # https://stackoverflow.com/a/52187065/3429596.
        content = (
            content.encode("utf-8")
            .decode("raw_unicode_escape")
            .encode("utf-16", "surrogatepass")
            .decode("utf-16")
        )
        return yaml_parser.load(content) or {}


def read_file(filename: Text, encoding: Text = DEFAULT_ENCODING) -> Any:
    """Read text from a file."""

    try:
        with open(filename, encoding=encoding) as f:
            return f.read()
    except FileNotFoundError:
        raise ValueError(f"File '{filename}' does not exist.")


def read_json_file(filename: Text) -> Any:
    """Read json from a file."""
    content = read_file(filename)
    try:
        return json.loads(content)
    except ValueError as e:
        raise ValueError(
            "Failed to read json from '{}'. Error: "
            "{}".format(os.path.abspath(filename), e)
        )


def dump_obj_as_json_to_file(filename: Text, obj: Any) -> None:
    """Dump an object as a json string to a file."""

    write_text_file(json.dumps(obj, indent=2), filename)


def read_config_file(filename: Text) -> Dict[Text, Any]:
    """Parses a yaml configuration file. Content needs to be a dictionary

     Args:
        filename: The path to the file which should be read.
    """
    content = read_yaml(read_file(filename))

    if content is None:
        return {}
    elif isinstance(content, dict):
        return content
    else:
        raise ValueError(
            "Tried to load invalid config file '{}'. "
            "Expected a key value mapping but found {}"
            ".".format(filename, type(content))
        )


def read_yaml_file(filename: Text) -> Union[List[Any], Dict[Text, Any]]:
    """Parses a yaml file.

     Args:
        filename: The path to the file which should be read.
    """
    return read_yaml(read_file(filename, DEFAULT_ENCODING))


def unarchive(byte_array: bytes, directory: Text) -> Text:
    """Tries to unpack a byte array interpreting it as an archive.

    Tries to use tar first to unpack, if that fails, zip will be used."""

    try:
        tar = tarfile.open(fileobj=IOReader(byte_array))
        tar.extractall(directory)
        tar.close()
        return directory
    except tarfile.TarError:
        zip_ref = zipfile.ZipFile(IOReader(byte_array))
        zip_ref.extractall(directory)
        zip_ref.close()
        return directory


def write_yaml_file(data: Dict, filename: Union[Text, Path]) -> None:
    """Writes a yaml file.

     Args:
        data: The data to write.
        filename: The path to the file which should be written.
    """
    with open(str(filename), "w", encoding=DEFAULT_ENCODING) as outfile:
        yaml.dump(data, outfile, default_flow_style=False, allow_unicode=True)


def write_text_file(
    content: Text,
    file_path: Union[Text, Path],
    encoding: Text = DEFAULT_ENCODING,
    append: bool = False,
) -> None:
    """Writes text to a file.

    Args:
        content: The content to write.
        file_path: The path to which the content should be written.
        encoding: The encoding which should be used.
        append: Whether to append to the file or to truncate the file.

    """
    mode = "a" if append else "w"
    with open(file_path, mode, encoding=encoding) as file:
        file.write(content)


def is_subdirectory(path: Text, potential_parent_directory: Text) -> bool:
    if path is None or potential_parent_directory is None:
        return False

    path = os.path.abspath(path)
    potential_parent_directory = os.path.abspath(potential_parent_directory)

    return potential_parent_directory in path


def create_temporary_file(data: Any, suffix: Text = "", mode: Text = "w+") -> Text:
    """Creates a tempfile.NamedTemporaryFile object for data.

    mode defines NamedTemporaryFile's  mode parameter in py3."""

    encoding = None if "b" in mode else DEFAULT_ENCODING
    f = tempfile.NamedTemporaryFile(
        mode=mode, suffix=suffix, delete=False, encoding=encoding
    )
    f.write(data)

    f.close()
    return f.name


def create_path(file_path: Text) -> None:
    """Makes sure all directories in the 'file_path' exists."""

    parent_dir = os.path.dirname(os.path.abspath(file_path))
    if not os.path.exists(parent_dir):
        os.makedirs(parent_dir)


def create_directory_for_file(file_path: Text) -> None:
    """Creates any missing parent directories of this file path."""

    create_directory(os.path.dirname(file_path))


def file_type_validator(
    valid_file_types: List[Text], error_message: Text
) -> Type["Validator"]:
    """Creates a `Validator` class which can be used with `questionary` to validate
       file paths.
    """

    def is_valid(path: Text) -> bool:
        return path is not None and any(
            [path.endswith(file_type) for file_type in valid_file_types]
        )

    return create_validator(is_valid, error_message)


def not_empty_validator(error_message: Text) -> Type["Validator"]:
    """Creates a `Validator` class which can be used with `questionary` to validate
    that the user entered something other than whitespace.
    """

    def is_valid(input: Text) -> bool:
        return input is not None and input.strip() != ""

    return create_validator(is_valid, error_message)


def create_validator(
    function: Callable[[Text], bool], error_message: Text
) -> Type["Validator"]:
    """Helper method to create `Validator` classes from callable functions. Should be
    removed when questionary supports `Validator` objects."""

    from prompt_toolkit.validation import Validator, ValidationError
    from prompt_toolkit.document import Document

    class FunctionValidator(Validator):
        @staticmethod
        def validate(document: Document) -> None:
            is_valid = function(document.text)
            if not is_valid:
                raise ValidationError(message=error_message)

    return FunctionValidator


def list_files(path: Text) -> List[Text]:
    """Returns all files excluding hidden files.

    If the path points to a file, returns the file."""

    return [fn for fn in list_directory(path) if os.path.isfile(fn)]


def list_subdirectories(path: Text) -> List[Text]:
    """Returns all folders excluding hidden files.

    If the path points to a file, returns an empty list."""

    return [fn for fn in glob.glob(os.path.join(path, "*")) if os.path.isdir(fn)]


def _filename_without_prefix(file: Text) -> Text:
    """Splits of a filenames prefix until after the first ``_``."""
    return "_".join(file.split("_")[1:])


def list_directory(path: Text) -> List[Text]:
    """Returns all files and folders excluding hidden files.

    If the path points to a file, returns the file. This is a recursive
    implementation returning files in any depth of the path."""

    if not isinstance(path, str):
        raise ValueError(
            "`resource_name` must be a string type. "
            "Got `{}` instead".format(type(path))
        )

    if os.path.isfile(path):
        return [path]
    elif os.path.isdir(path):
        results = []
        for base, dirs, files in os.walk(path):
            # sort files for same order across runs
            files = sorted(files, key=_filename_without_prefix)
            # add not hidden files
            good_files = filter(lambda x: not x.startswith("."), files)
            results.extend(os.path.join(base, f) for f in good_files)
            # add not hidden directories
            good_directories = filter(lambda x: not x.startswith("."), dirs)
            results.extend(os.path.join(base, f) for f in good_directories)
        return results
    else:
        raise ValueError(
            "Could not locate the resource '{}'.".format(os.path.abspath(path))
        )


def create_directory(directory_path: Text) -> None:
    """Creates a directory and its super paths.

    Succeeds even if the path already exists."""

    try:
        os.makedirs(directory_path)
    except OSError as e:
        # be happy if someone already created the path
        if e.errno != errno.EEXIST:
            raise


def zip_folder(folder: Text) -> Text:
    """Create an archive from a folder."""
    import tempfile
    import shutil

    zipped_path = tempfile.NamedTemporaryFile(delete=False)
    zipped_path.close()

    # WARN: not thread-safe!
    return shutil.make_archive(zipped_path.name, "zip", folder)<|MERGE_RESOLUTION|>--- conflicted
+++ resolved
@@ -22,10 +22,6 @@
     from prompt_toolkit.validation import Validator
 
 DEFAULT_ENCODING = "utf-8"
-<<<<<<< HEAD
-
-=======
->>>>>>> 22f0a99f
 
 
 def configure_colored_logging(loglevel: Text) -> None:
