--- conflicted
+++ resolved
@@ -148,15 +148,10 @@
     Returns:
         An instance of `TrainingResult`.
     """
-<<<<<<< HEAD
-
     # file_importer = TrainingDataImporter.load_from_config(
     #    config, domain, training_files
     # )
-
-    with ExitStack() as stack:
-        train_path = stack.enter_context(TempDirectoryPath(tempfile.mkdtemp()))
-
+    with TempDirectoryPath(tempfile.mkdtemp()) as train_path:
         # bf mod
         from rasa_addons.importers import BotfrontFileImporter
 
@@ -168,19 +163,6 @@
         #         file_importer, output_path, fixed_model_name
         #     )
         # /bf mod
-=======
-    file_importer = TrainingDataImporter.load_from_config(
-        config, domain, training_files
-    )
-    with TempDirectoryPath(tempfile.mkdtemp()) as train_path:
-        domain = await file_importer.get_domain()
-
-        if domain.is_empty():
-            nlu_model = await handle_domain_if_not_exists(
-                file_importer, output, fixed_model_name
-            )
-            return TrainingResult(model=nlu_model)
->>>>>>> c71c18c7
 
         return await _train_async_internal(
             file_importer,
@@ -290,123 +272,83 @@
         file_importer.get_stories(), file_importer.get_nlu_data()
     )
 
-<<<<<<< HEAD
-    # if stories.is_empty() and nlu_data.can_train_nlu_model():
-    #     print_error(
+    new_fingerprint = await model.model_fingerprint(file_importer)
+    old_model = model.get_latest_model(output_path)
+
+    fingerprint_comparison = model.should_retrain(
+        new_fingerprint, old_model, train_path, force_training=force_training
+    )
+
+    if dry_run:
+        code, texts = dry_run_result(fingerprint_comparison)
+        for text in texts:
+            print_warning(text) if code > 0 else print_success(text)
+        return TrainingResult(code=code)
+
+    # if nlu_data.has_e2e_examples():
+    #     rasa.shared.utils.common.mark_as_experimental_feature("end-to-end training")
+
+    # if stories.is_empty() and nlu_data.contains_no_pure_nlu_data():
+    #     rasa.shared.utils.cli.print_error(
     #         "No training data given. Please provide stories and NLU data in "
     #         "order to train a Rasa model using the '--data' argument."
     #     )
-    #     return
+    #     return TrainingResult()
 
     # if stories.is_empty():
-    #     print_warning("No stories present. Just a Rasa NLU model will be trained.")
-    #     return await _train_nlu_with_validated_data(
+    #     rasa.shared.utils.cli.print_warning(
+    #         "No stories present. Just a Rasa NLU model will be trained."
+    #     )
+    #     trained_model = await _train_nlu_with_validated_data(
     #         file_importer,
     #         output=output_path,
     #         fixed_model_name=fixed_model_name,
     #         persist_nlu_training_data=persist_nlu_training_data,
     #         additional_arguments=nlu_additional_arguments,
+    #         model_to_finetune=model_to_finetune,
+    #         finetuning_epoch_fraction=finetuning_epoch_fraction,
     #     )
-
-    # if nlu_data.can_train_nlu_model():
-    #     print_warning("No NLU data present. Just a Rasa Core model will be trained.")
-    #     return await _train_core_with_validated_data(
+    #     return TrainingResult(model=trained_model)
+
+    # # We will train nlu if there are any nlu example, including from e2e stories.
+    # if nlu_data.contains_no_pure_nlu_data() and not nlu_data.has_e2e_examples():
+    #     rasa.shared.utils.cli.print_warning(
+    #         "No NLU data present. Just a Rasa Core model will be trained."
+    #     )
+    #     trained_model = await _train_core_with_validated_data(
     #         file_importer,
     #         output=output_path,
     #         fixed_model_name=fixed_model_name,
     #         additional_arguments=core_additional_arguments,
+    #         model_to_finetune=model_to_finetune,
+    #         finetuning_epoch_fraction=finetuning_epoch_fraction,
     #     )
-=======
+
+    #     return TrainingResult(model=trained_model)
+
     new_fingerprint = await model.model_fingerprint(file_importer)
     old_model = model.get_latest_model(output_path)
-
-    fingerprint_comparison = model.should_retrain(
-        new_fingerprint, old_model, train_path, force_training=force_training
-    )
-
-    if dry_run:
-        code, texts = dry_run_result(fingerprint_comparison)
-        for text in texts:
-            print_warning(text) if code > 0 else print_success(text)
-        return TrainingResult(code=code)
-
-    if nlu_data.has_e2e_examples():
-        rasa.shared.utils.common.mark_as_experimental_feature("end-to-end training")
-
-    if stories.is_empty() and nlu_data.contains_no_pure_nlu_data():
-        rasa.shared.utils.cli.print_error(
-            "No training data given. Please provide stories and NLU data in "
-            "order to train a Rasa model using the '--data' argument."
-        )
-        return TrainingResult()
-
-    if stories.is_empty():
-        rasa.shared.utils.cli.print_warning(
-            "No stories present. Just a Rasa NLU model will be trained."
-        )
-        trained_model = await _train_nlu_with_validated_data(
-            file_importer,
-            output=output_path,
-            fixed_model_name=fixed_model_name,
-            persist_nlu_training_data=persist_nlu_training_data,
-            additional_arguments=nlu_additional_arguments,
-            model_to_finetune=model_to_finetune,
-            finetuning_epoch_fraction=finetuning_epoch_fraction,
-        )
-        return TrainingResult(model=trained_model)
-
-    # We will train nlu if there are any nlu example, including from e2e stories.
-    if nlu_data.contains_no_pure_nlu_data() and not nlu_data.has_e2e_examples():
-        rasa.shared.utils.cli.print_warning(
-            "No NLU data present. Just a Rasa Core model will be trained."
-        )
-        trained_model = await _train_core_with_validated_data(
-            file_importer,
-            output=output_path,
-            fixed_model_name=fixed_model_name,
-            additional_arguments=core_additional_arguments,
-            model_to_finetune=model_to_finetune,
-            finetuning_epoch_fraction=finetuning_epoch_fraction,
-        )
->>>>>>> c71c18c7
-
-        return TrainingResult(model=trained_model)
-
-    new_fingerprint = await model.model_fingerprint(file_importer)
-    old_model = model.get_latest_model(output_path)
+    nlu_untrainable = [l for l, d in nlu_data.items() if d.is_empty()]  # bf
+    domain = await file_importer.get_domain() # bf
+    core_untrainable = domain.is_empty() or stories.is_empty() # bf
 
     if not force_training:
         fingerprint_comparison = model.should_retrain(
             new_fingerprint,
             old_model,
             train_path,
-            has_e2e_examples=nlu_data.has_e2e_examples(),
+            # has_e2e_examples=nlu_data.has_e2e_examples(), # bf
+            nlu_untrainable=nlu_untrainable, # bf
         )
     else:
         fingerprint_comparison = FingerprintComparisonResult(force_training=True)
-
-    # bf mod >
-    if fingerprint_comparison.nlu == True:  # replace True with list of all langs
-        fingerprint_comparison.nlu = list(new_fingerprint.get("nlu-config", {}).keys())
-    domain = await file_importer.get_domain()
-    core_untrainable = domain.is_empty() or stories.is_empty()
-    nlu_untrainable = [l for l, d in nlu_data.items() if d.is_empty()]
-    fingerprint_comparison.core = fingerprint_comparison.core and not core_untrainable
-    fingerprint_comparison.nlu = [
-        l for l in fingerprint_comparison.nlu if l not in nlu_untrainable
-    ]
-
-    if core_untrainable:
-        print_color(
-            "Skipping Core training since domain or stories are empty.",
-            color=rasa.shared.utils.io.bcolors.OKBLUE,
-        )
-    for lang in nlu_untrainable:
-        print_color(
-            "No NLU data found for language <{}>, skipping training...".format(lang),
-            color=rasa.shared.utils.io.bcolors.OKBLUE,
-        )
-    # </ bf mod
+        fingerprint_comparison.nlu = [
+            l
+            for l in new_fingerprint.get("nlu-config", {}).keys()
+            if l not in nlu_untrainable
+        ]  # bf
+
+    fingerprint_comparison.core = fingerprint_comparison.core and not core_untrainable # bf
 
     if fingerprint_comparison.is_training_required():
         async with telemetry.track_model_training(
@@ -590,12 +532,12 @@
         file_importer.get_domain(),
     )
 
-    if nlu_data.has_e2e_examples():
-        rasa.shared.utils.cli.print_error(
-            "Stories file contains e2e stories. Please train using `rasa train` so that"
-            " the NLU model is also trained."
-        )
-        return None
+    # if nlu_data.has_e2e_examples():
+    #     rasa.shared.utils.cli.print_error(
+    #         "Stories file contains e2e stories. Please train using `rasa train` so that"
+    #         " the NLU model is also trained."
+    #     )
+    #     return None
 
     if domain.is_empty():
         rasa.shared.utils.cli.print_error(
@@ -856,35 +798,7 @@
         else:
             # Otherwise, create a temp train path and clean it up on exit.
             _train_path = stack.enter_context(TempDirectoryPath(tempfile.mkdtemp()))
-<<<<<<< HEAD
-        # bf mod
-        config = await file_importer.get_nlu_config(retrain_nlu)
-        async with telemetry.track_model_training(file_importer, model_type="nlu"):
-            for lang in config:
-                if config[lang]:
-                    print_color(
-                        "Start training <{}> NLU model ...".format(lang),
-                        color=rasa.shared.utils.io.bcolors.OKBLUE,
-                    )
-                    await rasa.nlu.train(
-                        config[lang],
-                        file_importer,
-                        _train_path,
-                        fixed_model_name="nlu-{}".format(lang),
-                        persist_nlu_training_data=persist_nlu_training_data,
-                        **additional_arguments,
-                    )
-                else:
-                    print_color(
-                        "NLU data for language <{}> didn't change, skipping training...".format(
-                            lang
-                        ),
-                        color=rasa.shared.utils.io.bcolors.OKBLUE,
-                    )
-        # /bf mod
-        print_color(
-=======
-        config = await file_importer.get_config()
+        config = await file_importer.get_nlu_config(retrain_nlu)  # bf
         rasa.shared.utils.cli.print_color(
             "Training NLU model...", color=rasa.shared.utils.io.bcolors.OKBLUE
         )
@@ -906,22 +820,34 @@
                     f"model within the directory '{output}'."
                 )
 
+        # bf mod >
         async with telemetry.track_model_training(
             file_importer,
             model_type="nlu",
             is_finetuning=model_to_finetune is not None,
         ):
-            await rasa.nlu.train(
-                config,
-                file_importer,
-                _train_path,
-                fixed_model_name="nlu",
-                persist_nlu_training_data=persist_nlu_training_data,
-                model_to_finetune=model_to_finetune,
-                **additional_arguments,
-            )
+            for lang in config:
+                if config[lang]:
+                    rasa.shared.utils.cli.print_color(
+                        "Start training <{}> NLU model ...".format(lang),
+                        color=rasa.shared.utils.io.bcolors.OKBLUE,
+                    )
+                    await rasa.nlu.train(
+                        config[lang],
+                        file_importer,
+                        _train_path,
+                        fixed_model_name="nlu-{}".format(lang),
+                        persist_nlu_training_data=persist_nlu_training_data,
+                        model_to_finetune=model_to_finetune,
+                        **additional_arguments,
+                    )
+                else:
+                    rasa.shared.utils.cli.print_color(
+                        f"NLU data for language <{lang}> didn't change, skipping training...",
+                        color=rasa.shared.utils.io.bcolors.OKBLUE,
+                    )
+        # </ bf mod
         rasa.shared.utils.cli.print_color(
->>>>>>> c71c18c7
             "NLU model training completed.", color=rasa.shared.utils.io.bcolors.OKBLUE
         )
 
