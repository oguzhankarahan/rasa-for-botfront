import asyncio
import os
import tempfile
from contextlib import ExitStack
from typing import Text, Optional, List, Union, Dict

from rasa.importers.importer import TrainingDataImporter
from rasa import model
from rasa.core.domain import Domain
from rasa.utils.common import TempDirectoryPath

from rasa.cli.utils import (
    print_success,
    print_warning,
    print_error,
    bcolors,
    print_color,
)
from rasa.constants import DEFAULT_MODELS_PATH


def train(
    domain: Text,
    config: Text,
    training_files: Union[Text, List[Text]],
    output: Text = DEFAULT_MODELS_PATH,
    force_training: bool = False,
    fixed_model_name: Optional[Text] = None,
    kwargs: Optional[Dict] = None,
) -> Optional[Text]:
    loop = asyncio.get_event_loop()
    return loop.run_until_complete(
        train_async(
            domain=domain,
            config=config,
            training_files=training_files,
            output_path=output,
            force_training=force_training,
            fixed_model_name=fixed_model_name,
            kwargs=kwargs,
        )
    )


async def train_async(
    domain: Union[Domain, Text],
    config: Dict[Text, Text],
    training_files: Optional[Union[Text, List[Text]]],
    output_path: Text = DEFAULT_MODELS_PATH,
    force_training: bool = False,
    fixed_model_name: Optional[Text] = None,
    persist_nlu_training_data: bool = False,
    kwargs: Optional[Dict] = None,
) -> Optional[Text]:
    """Trains a Rasa model (Core and NLU).

    Args:
        domain: Path to the domain file.
        config: Dict of paths to the config for Core and NLU. Keys are language codes
        training_files: Paths to the training data for Core and NLU.
        output_path: Output path.
        force_training: If `True` retrain model even if data has not changed.
        fixed_model_name: Name of model to be stored.
        kwargs: Additional training parameters.

    Returns:
        Path of the trained model archive.
    """
<<<<<<< HEAD
    # for lang in config.keys():
    #     config[lang] = _get_valid_config(config[lang], CONFIG_MANDATORY_KEYS)
 
    # botfront: see how to re-enable skills
    skill_imports = None
    # skill_imports = SkillSelector.load(config, training_files)
    # botfront end

    try:
        domain = Domain.load(domain, skill_imports)
        domain.check_missing_templates()
    except InvalidDomain:
        domain = None

    story_directory, nlu_data_directory = data.get_core_nlu_directories(
        training_files, skill_imports
    )
=======
>>>>>>> 103e707e

    file_importer = TrainingDataImporter.load_from_config(
        config, domain, training_files
    )
    with ExitStack() as stack:
        train_path = stack.enter_context(TempDirectoryPath(tempfile.mkdtemp()))

        domain = await file_importer.get_domain()
        if domain.is_empty():
            return await handle_domain_if_not_exists(
                file_importer, output_path, fixed_model_name
            )

        return await _train_async_internal(
            file_importer,
            train_path,
            output_path,
            force_training,
            fixed_model_name,
            persist_nlu_training_data,
            kwargs,
        )


async def handle_domain_if_not_exists(
    file_importer: TrainingDataImporter, output_path, fixed_model_name
):
    nlu_model_only = await _train_nlu_with_validated_data(
        file_importer, output=output_path, fixed_model_name=fixed_model_name
    )
    print_warning(
        "Core training was skipped because no valid domain file was found. Only an nlu-model was created."
        "Please specify a valid domain using '--domain' argument or check if the provided domain file exists."
    )
    return nlu_model_only


async def _train_async_internal(
<<<<<<< HEAD
    domain: Union[Domain, Text],
    config: Dict[Text, Text],
=======
    file_importer: TrainingDataImporter,
>>>>>>> 103e707e
    train_path: Text,
    output_path: Text,
    force_training: bool,
    fixed_model_name: Optional[Text],
    persist_nlu_training_data: bool,
    kwargs: Optional[Dict],
) -> Optional[Text]:
    """Trains a Rasa model (Core and NLU). Use only from `train_async`.

    Args:
        domain: Path to the domain file.
        config: Path to the config for Core and NLU.
        train_path: Directory in which to train the model.
        nlu_data_directory: Path to NLU training files.
        story_directory: Path to Core training files.
        output_path: Output path.
        force_training: If `True` retrain model even if data has not changed.
        fixed_model_name: Name of model to be stored.
        kwargs: Additional training parameters.

    Returns:
        Path of the trained model archive.
    """
    new_fingerprint = await model.model_fingerprint(file_importer)

    stories = await file_importer.get_stories()
    nlu_data = await file_importer.get_nlu_data()

    if stories.is_empty() and nlu_data.is_empty():
        print_error(
            "No training data given. Please provide stories and NLU data in "
            "order to train a Rasa model using the '--data' argument."
        )
        return

    if stories.is_empty():
        print_warning("No stories present. Just a Rasa NLU model will be trained.")
        return await _train_nlu_with_validated_data(
            file_importer,
            output=output_path,
            fixed_model_name=fixed_model_name,
            persist_nlu_training_data=persist_nlu_training_data,
        )

    if nlu_data.is_empty():
        print_warning("No NLU data present. Just a Rasa Core model will be trained.")
        return await _train_core_with_validated_data(
<<<<<<< HEAD
            domain=domain,
            config=config[list(config.keys())[0]],
            story_directory=story_directory,
=======
            file_importer,
>>>>>>> 103e707e
            output=output_path,
            fixed_model_name=fixed_model_name,
            kwargs=kwargs,
        )

    old_model = model.get_latest_model(output_path)
<<<<<<< HEAD
    retrain_core, retrain_nlu = should_retrain(new_fingerprint, old_model, train_path)
=======
    retrain_core, retrain_nlu = model.should_retrain(
        new_fingerprint, old_model, train_path
    )

>>>>>>> 103e707e
    if force_training or retrain_core or retrain_nlu:
        await _do_training(
            file_importer,
            output_path=output_path,
            train_path=train_path,
            force_training=force_training,
            retrain_core=retrain_core,
            retrain_nlu=retrain_nlu,
            fixed_model_name=fixed_model_name,
            persist_nlu_training_data=persist_nlu_training_data,
            kwargs=kwargs,
        )

        return model.package_model(
            fingerprint=new_fingerprint,
            output_directory=output_path,
            train_path=train_path,
            fixed_model_name=fixed_model_name,
        )

    print_success(
        "Nothing changed. You can use the old model stored at '{}'."
        "".format(os.path.abspath(old_model))
    )
    return old_model


async def _do_training(
<<<<<<< HEAD
    domain: Union[Domain, Text],
    config: Dict[Text, Text],
    nlu_data_directory: Optional[Text],
    story_directory: Optional[Text],
=======
    file_importer: TrainingDataImporter,
>>>>>>> 103e707e
    output_path: Text,
    train_path: Text,
    force_training: bool = False,
    retrain_core: bool = True,
    retrain_nlu: Union[bool, List[Text]] = True,
    fixed_model_name: Optional[Text] = None,
    persist_nlu_training_data: bool = False,
    kwargs: Optional[Dict] = None,
):

    if force_training or retrain_core:
        await _train_core_with_validated_data(
<<<<<<< HEAD
            domain=domain,
            config=config[list(config.keys())[0]],
            story_directory=story_directory,
=======
            file_importer,
>>>>>>> 103e707e
            output=output_path,
            train_path=train_path,
            fixed_model_name=fixed_model_name,
            kwargs=kwargs,
        )
    else:
        print_color(
            "Core stories/configuration did not change. No need to retrain Core model.",
            color=bcolors.OKBLUE,
        )

    if force_training or retrain_nlu:
        await _train_nlu_with_validated_data(
            file_importer,
            output=output_path,
            train_path=train_path,
            fixed_model_name=fixed_model_name,
<<<<<<< HEAD
            retrain_nlu=retrain_nlu
=======
            persist_nlu_training_data=persist_nlu_training_data,
>>>>>>> 103e707e
        )
    else:
        print_color(
            "NLU data/configuration did not change. No need to retrain NLU model.",
            color=bcolors.OKBLUE,
        )


def train_core(
    domain: Union[Domain, Text],
    config: Text,
    stories: Text,
    output: Text,
    train_path: Optional[Text] = None,
    fixed_model_name: Optional[Text] = None,
    kwargs: Optional[Dict] = None,
) -> Optional[Text]:
    loop = asyncio.get_event_loop()
    return loop.run_until_complete(
        train_core_async(
            domain=domain,
            config=config,
            stories=stories,
            output=output,
            train_path=train_path,
            fixed_model_name=fixed_model_name,
            kwargs=kwargs,
        )
    )


async def train_core_async(
    domain: Union[Domain, Text],
    config: Text,
    stories: Text,
    output: Text,
    train_path: Optional[Text] = None,
    fixed_model_name: Optional[Text] = None,
    kwargs: Optional[Dict] = None,
) -> Optional[Text]:
    """Trains a Core model.

    Args:
        domain: Path to the domain file.
        config: Path to the config file for Core.
        stories: Path to the Core training data.
        output: Output path.
        train_path: If `None` the model will be trained in a temporary
            directory, otherwise in the provided directory.
        fixed_model_name: Name of model to be stored.
        uncompress: If `True` the model will not be compressed.
        kwargs: Additional training parameters.

    Returns:
        If `train_path` is given it returns the path to the model archive,
        otherwise the path to the directory with the trained model files.

    """

    file_importer = TrainingDataImporter.load_core_importer_from_config(
        config, domain, [stories]
    )
    domain = await file_importer.get_domain()
    if domain.is_empty():
        print_error(
            "Core training was skipped because no valid domain file was found. "
            "Please specify a valid domain using '--domain' argument or check if the provided domain file exists."
        )
        return None

<<<<<<< HEAD
    train_context = TempDirectoryPath(data.get_core_directory(stories, skill_imports))

    with train_context as story_directory:
        if not os.listdir(story_directory):
            print_error(
                "No stories given. Please provide stories in order to "
                "train a Rasa Core model using the '--stories' argument."
            )
            return

        return await _train_core_with_validated_data(
            domain=domain,
            config=config[list(config.keys())[0]],
            story_directory=story_directory,
            output=output,
            train_path=train_path,
            fixed_model_name=fixed_model_name,
            kwargs=kwargs,
=======
    if not await file_importer.get_stories():
        print_error(
            "No stories given. Please provide stories in order to "
            "train a Rasa Core model using the '--stories' argument."
>>>>>>> 103e707e
        )
        return

    return await _train_core_with_validated_data(
        file_importer,
        output=output,
        train_path=train_path,
        fixed_model_name=fixed_model_name,
        kwargs=kwargs,
    )


async def _train_core_with_validated_data(
    file_importer: TrainingDataImporter,
    output: Text,
    train_path: Optional[Text] = None,
    fixed_model_name: Optional[Text] = None,
    kwargs: Optional[Dict] = None,
) -> Optional[Text]:
    """Train Core with validated training and config data."""

    import rasa.core.train

    with ExitStack() as stack:
        if train_path:
            # If the train path was provided, do nothing on exit.
            _train_path = train_path
        else:
            # Otherwise, create a temp train path and clean it up on exit.
            _train_path = stack.enter_context(TempDirectoryPath(tempfile.mkdtemp()))

        # normal (not compare) training
        print_color("Training Core model...", color=bcolors.OKBLUE)
        domain = await file_importer.get_domain()
        config = await file_importer.get_config()
        await rasa.core.train(
            domain_file=domain,
            training_resource=file_importer,
            output_path=os.path.join(_train_path, "core"),
            policy_config=config,
            kwargs=kwargs
        )
        print_color("Core model training completed.", color=bcolors.OKBLUE)

        if train_path is None:
            # Only Core was trained.
<<<<<<< HEAD
            new_fingerprint = model.model_fingerprint(
                {'en': config}, domain, stories=story_directory
            )
            return _package_model(
                new_fingerprint=new_fingerprint,
                output_path=output,
=======
            new_fingerprint = await model.model_fingerprint(file_importer)
            return model.package_model(
                fingerprint=new_fingerprint,
                output_directory=output,
>>>>>>> 103e707e
                train_path=_train_path,
                fixed_model_name=fixed_model_name,
                model_prefix="core-",
            )

        return _train_path


def train_nlu(
    config: Text,
    nlu_data: Text,
    output: Text,
    train_path: Optional[Text] = None,
    fixed_model_name: Optional[Text] = None,
) -> Optional[Text]:
    """Trains an NLU model.

    Args:
        config: Path to the config file for NLU.
        nlu_data: Path to the NLU training data.
        output: Output path.
        train_path: If `None` the model will be trained in a temporary
            directory, otherwise in the provided directory.
        fixed_model_name: Name of the model to be stored.
        uncompress: If `True` the model will not be compressed.

    Returns:
        If `train_path` is given it returns the path to the model archive,
        otherwise the path to the directory with the trained model files.

    """

    loop = asyncio.get_event_loop()
    return loop.run_until_complete(
        _train_nlu_async(config, nlu_data, output, train_path, fixed_model_name)
    )


async def _train_nlu_async(
    config: Text,
    nlu_data: Text,
    output: Text,
    train_path: Optional[Text] = None,
    fixed_model_name: Optional[Text] = None,
    persist_nlu_training_data: bool = False,
):
    # training NLU only hence the training files still have to be selected
    file_importer = TrainingDataImporter.load_nlu_importer_from_config(
        config, training_data_paths=[nlu_data]
    )

    training_datas = await file_importer.get_nlu_data()
    if training_datas.is_empty():
        print_error(
            "No NLU data given. Please provide NLU data in order to train "
            "a Rasa NLU model using the '--nlu' argument."
        )
        return

    return await _train_nlu_with_validated_data(
        file_importer,
        output=output,
        train_path=train_path,
        fixed_model_name=fixed_model_name,
        persist_nlu_training_data=persist_nlu_training_data,
    )

<<<<<<< HEAD
def _train_nlu_with_validated_data(
    config: Dict[Text, Text],
    nlu_data_directory: Text,
    output: Text,
    train_path: Optional[Text] = None,
    fixed_model_name: Optional[Text] = None,
    retrain_nlu: Union[bool, List[Text]] = True
=======

async def _train_nlu_with_validated_data(
    file_importer: TrainingDataImporter,
    output: Text,
    train_path: Optional[Text] = None,
    fixed_model_name: Optional[Text] = None,
    persist_nlu_training_data: bool = False,
>>>>>>> 103e707e
) -> Optional[Text]:
    """Train NLU with validated training and config data."""

    import rasa.nlu.train
    import re

    with ExitStack() as stack:
        models = {}
        from rasa.nlu import config as cfg_loader

        if train_path:
            # If the train path was provided, do nothing on exit.
            _train_path = train_path
        else:
            # Otherwise, create a temp train path and clean it up on exit.
            _train_path = stack.enter_context(TempDirectoryPath(tempfile.mkdtemp()))
<<<<<<< HEAD

        pattern = r'(\w\w)*(?=\.)'
        for file in os.listdir(nlu_data_directory):
            lang = re.search(pattern, file).groups()[0]
            if isinstance(retrain_nlu, bool) and retrain_nlu or lang in retrain_nlu:
                nlu_file_path = os.path.join(nlu_data_directory, file)
                print_color("Start training {} NLU model ...".format(lang), color=bcolors.OKBLUE)
                nlu_config = cfg_loader.load(config[lang])
                nlu_config.language = lang
                _, models[lang], _ = rasa.nlu.train(
                    nlu_config, nlu_file_path, _train_path, fixed_model_name="nlu-{}".format(lang)
                )
            else:
                print_color("{} NLU data didn't change, skipping training...".format(lang), color=bcolors.OKBLUE)

=======
        config = await file_importer.get_config()
        print_color("Training NLU model...", color=bcolors.OKBLUE)
        _, nlu_model, _ = await rasa.nlu.train(
            config,
            file_importer,
            _train_path,
            fixed_model_name="nlu",
            persist_nlu_training_data=persist_nlu_training_data,
        )
>>>>>>> 103e707e
        print_color("NLU model training completed.", color=bcolors.OKBLUE)

        if train_path is None:
            # Only NLU was trained
            new_fingerprint = await model.model_fingerprint(file_importer)

            return model.package_model(
                fingerprint=new_fingerprint,
                output_directory=output,
                train_path=_train_path,
                fixed_model_name=fixed_model_name,
                model_prefix="nlu-",
            )

        return _train_path<|MERGE_RESOLUTION|>--- conflicted
+++ resolved
@@ -66,30 +66,15 @@
     Returns:
         Path of the trained model archive.
     """
-<<<<<<< HEAD
-    # for lang in config.keys():
-    #     config[lang] = _get_valid_config(config[lang], CONFIG_MANDATORY_KEYS)
- 
-    # botfront: see how to re-enable skills
-    skill_imports = None
-    # skill_imports = SkillSelector.load(config, training_files)
-    # botfront end
-
-    try:
-        domain = Domain.load(domain, skill_imports)
-        domain.check_missing_templates()
-    except InvalidDomain:
-        domain = None
-
-    story_directory, nlu_data_directory = data.get_core_nlu_directories(
-        training_files, skill_imports
-    )
-=======
->>>>>>> 103e707e
-
-    file_importer = TrainingDataImporter.load_from_config(
-        config, domain, training_files
-    )
+
+    # bf mod
+    # file_importer = TrainingDataImporter.load_from_config(
+    #    config, domain, training_files
+    #)
+    from rasa_addons.importers import BotfrontFileImporter
+    file_importer = BotfrontFileImporter(config, domain, training_files)
+    # /bf mod
+
     with ExitStack() as stack:
         train_path = stack.enter_context(TempDirectoryPath(tempfile.mkdtemp()))
 
@@ -124,12 +109,7 @@
 
 
 async def _train_async_internal(
-<<<<<<< HEAD
-    domain: Union[Domain, Text],
-    config: Dict[Text, Text],
-=======
     file_importer: TrainingDataImporter,
->>>>>>> 103e707e
     train_path: Text,
     output_path: Text,
     force_training: bool,
@@ -177,27 +157,17 @@
     if nlu_data.is_empty():
         print_warning("No NLU data present. Just a Rasa Core model will be trained.")
         return await _train_core_with_validated_data(
-<<<<<<< HEAD
-            domain=domain,
-            config=config[list(config.keys())[0]],
-            story_directory=story_directory,
-=======
-            file_importer,
->>>>>>> 103e707e
+            file_importer,
             output=output_path,
             fixed_model_name=fixed_model_name,
             kwargs=kwargs,
         )
 
     old_model = model.get_latest_model(output_path)
-<<<<<<< HEAD
-    retrain_core, retrain_nlu = should_retrain(new_fingerprint, old_model, train_path)
-=======
     retrain_core, retrain_nlu = model.should_retrain(
         new_fingerprint, old_model, train_path
     )
 
->>>>>>> 103e707e
     if force_training or retrain_core or retrain_nlu:
         await _do_training(
             file_importer,
@@ -226,14 +196,7 @@
 
 
 async def _do_training(
-<<<<<<< HEAD
-    domain: Union[Domain, Text],
-    config: Dict[Text, Text],
-    nlu_data_directory: Optional[Text],
-    story_directory: Optional[Text],
-=======
     file_importer: TrainingDataImporter,
->>>>>>> 103e707e
     output_path: Text,
     train_path: Text,
     force_training: bool = False,
@@ -246,13 +209,7 @@
 
     if force_training or retrain_core:
         await _train_core_with_validated_data(
-<<<<<<< HEAD
-            domain=domain,
-            config=config[list(config.keys())[0]],
-            story_directory=story_directory,
-=======
-            file_importer,
->>>>>>> 103e707e
+            file_importer,
             output=output_path,
             train_path=train_path,
             fixed_model_name=fixed_model_name,
@@ -270,11 +227,8 @@
             output=output_path,
             train_path=train_path,
             fixed_model_name=fixed_model_name,
-<<<<<<< HEAD
-            retrain_nlu=retrain_nlu
-=======
+            retrain_nlu=retrain_nlu,
             persist_nlu_training_data=persist_nlu_training_data,
->>>>>>> 103e707e
         )
     else:
         print_color(
@@ -334,9 +288,14 @@
 
     """
 
-    file_importer = TrainingDataImporter.load_core_importer_from_config(
-        config, domain, [stories]
-    )
+    # bf mod
+    # file_importer = TrainingDataImporter.load_core_importer_from_config(
+    #     config, domain, [stories]
+    # )
+    from rasa_addons.importers import BotfrontFileImporter
+    file_importer = BotfrontFileImporter(config, domain, stories)
+    # /bf mod
+
     domain = await file_importer.get_domain()
     if domain.is_empty():
         print_error(
@@ -345,31 +304,10 @@
         )
         return None
 
-<<<<<<< HEAD
-    train_context = TempDirectoryPath(data.get_core_directory(stories, skill_imports))
-
-    with train_context as story_directory:
-        if not os.listdir(story_directory):
-            print_error(
-                "No stories given. Please provide stories in order to "
-                "train a Rasa Core model using the '--stories' argument."
-            )
-            return
-
-        return await _train_core_with_validated_data(
-            domain=domain,
-            config=config[list(config.keys())[0]],
-            story_directory=story_directory,
-            output=output,
-            train_path=train_path,
-            fixed_model_name=fixed_model_name,
-            kwargs=kwargs,
-=======
     if not await file_importer.get_stories():
         print_error(
             "No stories given. Please provide stories in order to "
             "train a Rasa Core model using the '--stories' argument."
->>>>>>> 103e707e
         )
         return
 
@@ -380,7 +318,6 @@
         fixed_model_name=fixed_model_name,
         kwargs=kwargs,
     )
-
 
 async def _train_core_with_validated_data(
     file_importer: TrainingDataImporter,
@@ -404,7 +341,10 @@
         # normal (not compare) training
         print_color("Training Core model...", color=bcolors.OKBLUE)
         domain = await file_importer.get_domain()
-        config = await file_importer.get_config()
+        # bf mod
+        # config = await file_importer.get_config()
+        config = await file_importer.get_core_config()
+        # /bf mod
         await rasa.core.train(
             domain_file=domain,
             training_resource=file_importer,
@@ -416,19 +356,10 @@
 
         if train_path is None:
             # Only Core was trained.
-<<<<<<< HEAD
-            new_fingerprint = model.model_fingerprint(
-                {'en': config}, domain, stories=story_directory
-            )
-            return _package_model(
-                new_fingerprint=new_fingerprint,
-                output_path=output,
-=======
             new_fingerprint = await model.model_fingerprint(file_importer)
             return model.package_model(
                 fingerprint=new_fingerprint,
                 output_directory=output,
->>>>>>> 103e707e
                 train_path=_train_path,
                 fixed_model_name=fixed_model_name,
                 model_prefix="core-",
@@ -475,10 +406,14 @@
     fixed_model_name: Optional[Text] = None,
     persist_nlu_training_data: bool = False,
 ):
+    # bf mod
     # training NLU only hence the training files still have to be selected
-    file_importer = TrainingDataImporter.load_nlu_importer_from_config(
-        config, training_data_paths=[nlu_data]
-    )
+    # file_importer = TrainingDataImporter.load_nlu_importer_from_config(
+    #     config, training_data_paths=[nlu_data]
+    # )
+    from rasa_addons.importers import BotfrontFileImporter
+    file_importer = BotfrontFileImporter(config, None, nlu_data)
+    # /bf mod
 
     training_datas = await file_importer.get_nlu_data()
     if training_datas.is_empty():
@@ -496,15 +431,6 @@
         persist_nlu_training_data=persist_nlu_training_data,
     )
 
-<<<<<<< HEAD
-def _train_nlu_with_validated_data(
-    config: Dict[Text, Text],
-    nlu_data_directory: Text,
-    output: Text,
-    train_path: Optional[Text] = None,
-    fixed_model_name: Optional[Text] = None,
-    retrain_nlu: Union[bool, List[Text]] = True
-=======
 
 async def _train_nlu_with_validated_data(
     file_importer: TrainingDataImporter,
@@ -512,7 +438,7 @@
     train_path: Optional[Text] = None,
     fixed_model_name: Optional[Text] = None,
     persist_nlu_training_data: bool = False,
->>>>>>> 103e707e
+    retrain_nlu: Union[bool, List[Text]] = True
 ) -> Optional[Text]:
     """Train NLU with validated training and config data."""
 
@@ -529,33 +455,17 @@
         else:
             # Otherwise, create a temp train path and clean it up on exit.
             _train_path = stack.enter_context(TempDirectoryPath(tempfile.mkdtemp()))
-<<<<<<< HEAD
-
-        pattern = r'(\w\w)*(?=\.)'
-        for file in os.listdir(nlu_data_directory):
-            lang = re.search(pattern, file).groups()[0]
-            if isinstance(retrain_nlu, bool) and retrain_nlu or lang in retrain_nlu:
-                nlu_file_path = os.path.join(nlu_data_directory, file)
+        # bf mod
+        config = await file_importer.get_nlu_config(retrain_nlu)
+        for lang in config:
+            if config[lang]:
                 print_color("Start training {} NLU model ...".format(lang), color=bcolors.OKBLUE)
-                nlu_config = cfg_loader.load(config[lang])
-                nlu_config.language = lang
                 _, models[lang], _ = rasa.nlu.train(
-                    nlu_config, nlu_file_path, _train_path, fixed_model_name="nlu-{}".format(lang)
+                    config[lang], config[lang]['path'], _train_path, fixed_model_name="nlu-{}".format(lang)
                 )
             else:
                 print_color("{} NLU data didn't change, skipping training...".format(lang), color=bcolors.OKBLUE)
-
-=======
-        config = await file_importer.get_config()
-        print_color("Training NLU model...", color=bcolors.OKBLUE)
-        _, nlu_model, _ = await rasa.nlu.train(
-            config,
-            file_importer,
-            _train_path,
-            fixed_model_name="nlu",
-            persist_nlu_training_data=persist_nlu_training_data,
-        )
->>>>>>> 103e707e
+        # /bf mod
         print_color("NLU model training completed.", color=bcolors.OKBLUE)
 
         if train_path is None:
