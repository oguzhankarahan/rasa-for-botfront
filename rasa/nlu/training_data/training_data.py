--- conflicted
+++ resolved
@@ -39,11 +39,8 @@
         entity_synonyms: Optional[Dict[Text, Text]] = None,
         regex_features: Optional[List[Dict[Text, Text]]] = None,
         lookup_tables: Optional[List[Dict[Text, Text]]] = None,
-<<<<<<< HEAD
         gazette: Optional[List[Dict[Text, List[Text]]]] = None
-=======
         nlg_stories: Optional[Dict[Text, List[Text]]] = None,
->>>>>>> 103e707e
     ) -> None:
 
         if training_examples:
@@ -54,13 +51,8 @@
         self.regex_features = regex_features if regex_features else []
         self.sort_regex_features()
         self.lookup_tables = lookup_tables if lookup_tables else []
-<<<<<<< HEAD
         self.gazette = gazette if gazette else []
-
-        self.print_stats()
-=======
         self.nlg_stories = nlg_stories if nlg_stories else {}
->>>>>>> 103e707e
 
     def merge(self, *others: "TrainingData") -> "TrainingData":
         """Return merged instance of this data with other training data."""
@@ -69,12 +61,9 @@
         entity_synonyms = self.entity_synonyms.copy()
         regex_features = deepcopy(self.regex_features)
         lookup_tables = deepcopy(self.lookup_tables)
-<<<<<<< HEAD
         gazette = deepcopy(self.gazette)
-=======
         nlg_stories = deepcopy(self.nlg_stories)
         others = [other for other in others if other]
->>>>>>> 103e707e
 
         for o in others:
             training_examples.extend(deepcopy(o.training_examples))
@@ -91,15 +80,12 @@
             nlg_stories.update(o.nlg_stories)
 
         return TrainingData(
-<<<<<<< HEAD
-            training_examples, entity_synonyms, regex_features, lookup_tables, gazette
-=======
             training_examples,
             entity_synonyms,
             regex_features,
             lookup_tables,
+            gazette,
             nlg_stories,
->>>>>>> 103e707e
         )
 
     def filter_by_intent(self, intent: Text):
@@ -381,11 +367,8 @@
             entity_synonyms=self.entity_synonyms,
             regex_features=self.regex_features,
             lookup_tables=self.lookup_tables,
-<<<<<<< HEAD
             gazette=self.gazette,
-=======
             nlg_stories=train_nlg_stories,
->>>>>>> 103e707e
         )
         data_train.fill_response_phrases()
 
@@ -394,11 +377,8 @@
             entity_synonyms=self.entity_synonyms,
             regex_features=self.regex_features,
             lookup_tables=self.lookup_tables,
-<<<<<<< HEAD
             gazette=self.gazette,
-=======
             nlg_stories=test_nlg_stories,
->>>>>>> 103e707e
         )
         data_test.fill_response_phrases()
 
