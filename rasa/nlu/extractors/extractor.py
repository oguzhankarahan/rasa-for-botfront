--- conflicted
+++ resolved
@@ -23,12 +23,7 @@
     INTENT,
 )
 from rasa.nlu.training_data import Message
-<<<<<<< HEAD
-import rasa.utils.common as common_utils
-from rasa.nlu.utils import bilou_utils
-=======
 import rasa.nlu.utils.bilou_utils as bilou_utils
->>>>>>> 0b02a921
 
 
 class EntityExtractor(Component):
@@ -342,13 +337,8 @@
                     entity_start not in token_start_positions
                     or entity_end not in token_end_positions
                 ):
-<<<<<<< HEAD
-                    common_utils.raise_warning(
+                    rasa.shared.utils.io.raise_warning(
                         f"Misaligned entity annotation in message '{example.get(TEXT)}' "
-=======
-                    rasa.shared.utils.io.raise_warning(
-                        f"Misaligned entity annotation in message '{example.text}' "
->>>>>>> 0b02a921
                         f"with intent '{example.get(INTENT)}'. Make sure the start and "
                         f"end values of entities in the training data match the token "
                         f"boundaries (e.g. entities don't include trailing whitespaces "
