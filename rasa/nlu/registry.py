--- conflicted
+++ resolved
@@ -19,14 +19,6 @@
 from rasa.nlu.extractors.entity_synonyms import EntitySynonymMapper
 from rasa.nlu.extractors.mitie_entity_extractor import MitieEntityExtractor
 from rasa.nlu.extractors.spacy_entity_extractor import SpacyEntityExtractor
-<<<<<<< HEAD
-from rasa.nlu.featurizers.count_vectors_featurizer import CountVectorsFeaturizer
-from rasa.nlu.featurizers.mitie_featurizer import MitieFeaturizer
-from rasa.nlu.featurizers.ngram_featurizer import NGramFeaturizer
-from rasa.nlu.featurizers.regex_featurizer import RegexFeaturizer
-from rasa.nlu.featurizers.spacy_featurizer import SpacyFeaturizer
-from rasa.nlu.featurizers.convert_featurizer import ConveRTFeaturizer
-=======
 from rasa.nlu.featurizers.dense_featurizer.convert_featurizer import ConveRTFeaturizer
 from rasa.nlu.featurizers.dense_featurizer.mitie_featurizer import MitieFeaturizer
 from rasa.nlu.featurizers.dense_featurizer.spacy_featurizer import SpacyFeaturizer
@@ -34,7 +26,6 @@
     CountVectorsFeaturizer,
 )
 from rasa.nlu.featurizers.sparse_featurizer.regex_featurizer import RegexFeaturizer
->>>>>>> 22f0a99f
 from rasa.nlu.model import Metadata
 from rasa.nlu.selectors.embedding_response_selector import ResponseSelector
 from rasa.nlu.tokenizers.convert_tokenizer import ConveRTTokenizer
@@ -142,11 +133,7 @@
         {"name": "EmbeddingIntentClassifier"},
     ],
     "pretrained_embeddings_convert": [
-<<<<<<< HEAD
-        {"name": "WhitespaceTokenizer"},
-=======
         {"name": "ConveRTTokenizer"},
->>>>>>> 22f0a99f
         {"name": "ConveRTFeaturizer"},
         {"name": "EmbeddingIntentClassifier"},
     ],
@@ -183,17 +170,6 @@
 
                 if is_path:
                     module_name, _, _ = component_name.rpartition(".")
-<<<<<<< HEAD
-                    exception_message = "Failed to find module '{}'. \n{}".format(
-                        module_name, e
-                    )
-                else:
-                    exception_message = (
-                        "Cannot find class '{}' from global namespace. "
-                        "Please check that there is no typo in the class "
-                        "name and that you have imported the class into the global "
-                        "namespace.".format(component_name)
-=======
                     exception_message = f"Failed to find module '{module_name}'. \n{e}"
                 else:
                     exception_message = (
@@ -201,20 +177,11 @@
                         f"Please check that there is no typo in the class "
                         f"name and that you have imported the class into the global "
                         f"namespace."
->>>>>>> 22f0a99f
                     )
 
                 raise ModuleNotFoundError(exception_message)
         else:
             # DEPRECATED ensures compatibility, remove in future versions
-<<<<<<< HEAD
-            warnings.warn(
-                "Your nlu config file "
-                f"contains old style component name `{component_name}`, "
-                f"you should change it to its class name: "
-                f"`{old_style_names[component_name]}`.",
-                DeprecationWarning,
-=======
             raise_warning(
                 f"Your nlu config file "
                 f"contains old style component name `{component_name}`, "
@@ -222,7 +189,6 @@
                 f"`{old_style_names[component_name]}`.",
                 FutureWarning,
                 docs=DOCS_URL_COMPONENTS,
->>>>>>> 22f0a99f
             )
             component_name = old_style_names[component_name]
 
