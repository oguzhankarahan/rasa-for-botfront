import itertools
import os
import logging
import numpy as np
from collections import defaultdict, namedtuple
from tqdm import tqdm
from typing import (
    Iterable,
    Iterator,
    Tuple,
    List,
    Set,
    Optional,
    Text,
    Union,
    Dict,
    Any,
)
import rasa.utils.plotting as plot_utils
import rasa.utils.io as io_utils

from rasa.constants import TEST_DATA_FILE, TRAIN_DATA_FILE, NLG_DATA_FILE
from rasa.nlu.constants import (
    DEFAULT_OPEN_UTTERANCE_TYPE,
    RESPONSE_SELECTOR_PROPERTY_NAME,
    OPEN_UTTERANCE_PREDICTION_KEY,
    EXTRACTOR,
    PRETRAINED_EXTRACTORS,
    NO_ENTITY_TAG,
    ENTITY_ATTRIBUTE_TYPE,
    ENTITY_ATTRIBUTE_GROUP,
    ENTITY_ATTRIBUTE_ROLE,
    INTENT,
    ENTITY_ATTRIBUTE_CONFIDENCE_TYPE,
    ENTITY_ATTRIBUTE_CONFIDENCE_ROLE,
    ENTITY_ATTRIBUTE_CONFIDENCE_GROUP,
)
from rasa.model import get_model
from rasa.nlu.components import ComponentBuilder
from rasa.nlu.config import RasaNLUModelConfig
from rasa.nlu.model import Interpreter, Trainer, TrainingData
from rasa.nlu.components import Component
from rasa.nlu.tokenizers.tokenizer import Token
from rasa.utils.tensorflow.constants import ENTITY_RECOGNITION

logger = logging.getLogger(__name__)

# Exclude 'EntitySynonymMapper' and 'ResponseSelector' as their super class
# performs entity extraction but those two classifiers don't
ENTITY_PROCESSORS = {
    "EntitySynonymMapper",
    "ResponseSelector",
}

EXTRACTORS_WITH_CONFIDENCES = {"CRFEntityExtractor"}

CVEvaluationResult = namedtuple("Results", "train test")

NO_ENTITY = "no_entity"

IntentEvaluationResult = namedtuple(
    "IntentEvaluationResult", "intent_target intent_prediction message confidence"
)

ResponseSelectionEvaluationResult = namedtuple(
    "ResponseSelectionEvaluationResult",
    "intent_target response_target response_prediction message confidence",
)

EntityEvaluationResult = namedtuple(
    "EntityEvaluationResult", "entity_targets entity_predictions tokens message"
)

IntentMetrics = Dict[Text, List[float]]
EntityMetrics = Dict[Text, Dict[Text, List[float]]]
ResponseSelectionMetrics = Dict[Text, List[float]]


def log_evaluation_table(
    report: Text, precision: float, f1: float, accuracy: float
) -> None:  # pragma: no cover
    """Log the sklearn evaluation metrics."""
    logger.info(f"F1-Score:  {f1}")
    logger.info(f"Precision: {precision}")
    logger.info(f"Accuracy:  {accuracy}")
    logger.info(f"Classification report: \n{report}")


def get_evaluation_metrics(
    targets: Iterable[Any],
    predictions: Iterable[Any],
    output_dict: bool = False,
    exclude_label: Text = None,
) -> Tuple[Union[Text, Dict[Text, Dict[Text, float]]], float, float, float]:
    """Compute the f1, precision, accuracy and summary report from sklearn.

    Args:
        targets: target labels
        predictions: predicted labels
        output_dict: if True sklearn returns a summary report as dict, if False the
          report is in string format
        exclude_label: labels to exclude from evaluation

    Returns: a report from sklearn, precision, f1, and accuracy values
    """
    from sklearn import metrics

    targets = clean_labels(targets)
    predictions = clean_labels(predictions)

    labels = get_unique_labels(targets, exclude_label)
    if not labels:
        logger.warning("No labels to evaluate. Skip evaluation.")
        return {}, 0.0, 0.0, 0.0

    report = metrics.classification_report(
        targets, predictions, labels=labels, output_dict=output_dict
    )
    precision = metrics.precision_score(
        targets, predictions, labels=labels, average="weighted"
    )
    f1 = metrics.f1_score(targets, predictions, labels=labels, average="weighted")
    accuracy = metrics.accuracy_score(targets, predictions)

    return report, precision, f1, accuracy


def get_unique_labels(
    targets: Iterable[Text], exclude_label: Optional[Text]
) -> List[Text]:
    """Get unique labels. Exclude 'exclude_label' if specified.

    Args:
        targets: labels
        exclude_label: label to exclude

    Returns: unique list of labels
    """
    labels = set(targets)
    if exclude_label and exclude_label in labels:
        labels.remove(exclude_label)
    return list(labels)


def remove_empty_intent_examples(
    intent_results: List[IntentEvaluationResult],
) -> List[IntentEvaluationResult]:
    """Remove those examples without an intent.

    Args:
        intent_results: intent evaluation results

    Returns: intent evaluation results
    """
    filtered = []
    for r in intent_results:
        # substitute None values with empty string
        # to enable sklearn evaluation
        if r.intent_prediction is None:
            r = r._replace(intent_prediction="")

        if r.intent_target != "" and r.intent_target is not None:
            filtered.append(r)

    return filtered


def remove_empty_response_examples(
    response_results: List[ResponseSelectionEvaluationResult],
) -> List[ResponseSelectionEvaluationResult]:
    """Remove those examples without a response.

    Args:
        response_results: response selection evaluation results

    Returns: response selection evaluation results
    """

    filtered = []
    for r in response_results:
        # substitute None values with empty string
        # to enable sklearn evaluation
        if r.response_prediction is None:
            r = r._replace(response_prediction="")

        if r.response_target != "" and r.response_target is not None:
            filtered.append(r)

    return filtered


<<<<<<< HEAD
def clean_labels(labels: Iterable[Any]) -> List[Text]:
    """Get rid of `None` intents. sklearn metrics do not support them."""
    return [label if label is not None else "" for label in labels]
=======
def clean_labels(labels: Iterable[Text]) -> List[Text]:
    """Remove `None` labels. sklearn metrics do not support them.

    Args:
        labels: list of labels

    Returns: cleaned labels
    """
    return [l if l is not None else "" for l in labels]
>>>>>>> 4fe8f518


def drop_intents_below_freq(
    training_data: TrainingData, cutoff: int = 5
) -> TrainingData:
    """Remove intent groups with less than cutoff instances.

    Args:
        training_data: training data
        cutoff: threshold

    Returns: updated training data
    """
    logger.debug(
        "Raw data intent examples: {}".format(len(training_data.intent_examples))
    )
    keep_examples = [
        ex
        for ex in training_data.intent_examples
        if training_data.examples_per_intent[ex.get(INTENT)] >= cutoff
    ]

    return TrainingData(
        keep_examples, training_data.entity_synonyms, training_data.regex_features
    )


def write_intent_successes(
    intent_results: List[IntentEvaluationResult], successes_filename: Text
) -> None:
    """Write successful intent predictions to a file.

    Args:
        intent_results: intent evaluation result
        successes_filename: filename of file to save successful predictions to
    """
    successes = [
        {
            "text": r.message,
            "intent": r.intent_target,
            "intent_prediction": {
                "name": r.intent_prediction,
                "confidence": r.confidence,
            },
        }
        for r in intent_results
        if r.intent_target == r.intent_prediction
    ]

    if successes:
        io_utils.dump_obj_as_json_to_file(successes_filename, successes)
        logger.info(f"Successful intent predictions saved to {successes_filename}.")
        logger.debug(f"\n\nSuccessfully predicted the following intents: \n{successes}")
    else:
        logger.info("No successful intent predictions found.")


def write_intent_errors(
    intent_results: List[IntentEvaluationResult], errors_filename: Text
) -> None:
    """Write incorrect intent predictions to a file.

    Args:
        intent_results: intent evaluation result
        errors_filename: filename of file to save incorrect predictions to
    """
    errors = [
        {
            "text": r.message,
            "intent": r.intent_target,
            "intent_prediction": {
                "name": r.intent_prediction,
                "confidence": r.confidence,
            },
        }
        for r in intent_results
        if r.intent_target != r.intent_prediction
    ]

    if errors:
        io_utils.dump_obj_as_json_to_file(errors_filename, errors)
        logger.info(f"Incorrect intent predictions saved to {errors_filename}.")
        logger.debug(
            "\n\nThese intent examples could not be classified "
            "correctly: \n{}".format(errors)
        )
    else:
        logger.info("Your model predicted all intents successfully.")


def write_response_successes(
    response_results: List[ResponseSelectionEvaluationResult], successes_filename: Text
) -> None:
    """Write successful response selection predictions to a file.

    Args:
        response_results: response selection evaluation result
        successes_filename: filename of file to save successful predictions to
    """

    successes = [
        {
            "text": r.message,
            "intent_target": r.intent_target,
            "response_target": r.response_target,
            "response_prediction": {
                "name": r.response_prediction,
                "confidence": r.confidence,
            },
        }
        for r in response_results
        if r.response_prediction == r.response_target
    ]

    if successes:
        io_utils.dump_obj_as_json_to_file(successes_filename, successes)
        logger.info(f"Successful response predictions saved to {successes_filename}.")
        logger.debug(
            f"\n\nSuccessfully predicted the following responses: \n{successes}"
        )
    else:
        logger.info("No successful response predictions found.")


def write_response_errors(
    response_results: List[ResponseSelectionEvaluationResult], errors_filename: Text
) -> None:
    """Write incorrect response selection predictions to a file.

    Args:
        response_results: response selection evaluation result
        errors_filename: filename of file to save incorrect predictions to
    """
    errors = [
        {
            "text": r.message,
            "intent_target": r.intent_target,
            "response_target": r.response_target,
            "response_prediction": {
                "name": r.response_prediction,
                "confidence": r.confidence,
            },
        }
        for r in response_results
        if r.response_prediction != r.response_target
    ]

    if errors:
        io_utils.dump_obj_as_json_to_file(errors_filename, errors)
        logger.info(f"Incorrect response predictions saved to {errors_filename}.")
        logger.debug(
            "\n\nThese response examples could not be classified "
            "correctly: \n{}".format(errors)
        )
    else:
        logger.info("Your model predicted all responses successfully.")


def plot_attribute_confidences(
    results: Union[
        List[IntentEvaluationResult], List[ResponseSelectionEvaluationResult]
    ],
    hist_filename: Optional[Text],
    target_key: Text,
    prediction_key: Text,
    title: Text,
) -> None:
    """Create histogram of confidence distribution.

    Args:
        results: evaluation results
        hist_filename: filename to save plot to
        target_key: key of target in results
        prediction_key: key of predictions in results
        title: title of plot
    """
    pos_hist = [
        r.confidence
        for r in results
        if getattr(r, target_key) == getattr(r, prediction_key)
    ]

    neg_hist = [
        r.confidence
        for r in results
        if getattr(r, target_key) != getattr(r, prediction_key)
    ]

    plot_utils.plot_histogram([pos_hist, neg_hist], title, hist_filename)


def plot_entity_confidences(
    merged_targets: List[Text],
    merged_predictions: List[Text],
    merged_confidences: List[float],
    hist_filename: Text,
    title: Text,
) -> None:
    """Create histogram of confidence distribution.

    Args:
        results: evaluation results
        hist_filename: filename to save plot to
        target_key: key of target in results
        prediction_key: key of predictions in results
        title: title of plot
    """
    pos_hist = [
        confidence
        for target, prediction, confidence in zip(
            merged_targets, merged_predictions, merged_confidences
        )
        if target != NO_ENTITY and target == prediction
    ]

    neg_hist = [
        confidence
        for target, prediction, confidence in zip(
            merged_targets, merged_predictions, merged_confidences
        )
        if prediction != NO_ENTITY and target != prediction
    ]

    plot_utils.plot_histogram([pos_hist, neg_hist], title, hist_filename)


def evaluate_response_selections(
    response_selection_results: List[ResponseSelectionEvaluationResult],
    output_directory: Optional[Text],
    successes: bool,
    errors: bool,
    disable_plotting: bool,
) -> Dict:  # pragma: no cover
    """Creates summary statistics for response selection.

    Only considers those examples with a set response.
    Others are filtered out. Returns a dictionary of containing the
    evaluation result.

    Args:
        response_selection_results: response selection evaluation results
        output_directory: directory to store files to
        successes: if True success are written down to disk
        errors: if True errors are written down to disk
        disable_plotting: if True no plots are created

    Returns: dictionary with evaluation results
    """
    import sklearn.metrics
    import sklearn.utils.multiclass

    # remove empty response targets
    num_examples = len(response_selection_results)
    response_selection_results = remove_empty_response_examples(
        response_selection_results
    )

    logger.info(
        f"Response Selection Evaluation: Only considering those "
        f"{len(response_selection_results)} examples that have a defined response out "
        f"of {num_examples} examples."
    )

    response_to_intent_target = {}
    for result in response_selection_results:
        response_to_intent_target[result.response_target] = result.intent_target

    target_responses, predicted_responses = _targets_predictions_from(
        response_selection_results, "response_target", "response_prediction"
    )

    confusion_matrix = sklearn.metrics.confusion_matrix(
        target_responses, predicted_responses
    )
    labels = sklearn.utils.multiclass.unique_labels(
        target_responses, predicted_responses
    )

    if output_directory:
        report, precision, f1, accuracy = get_evaluation_metrics(
            target_responses, predicted_responses, output_dict=True
        )
        report = _add_confused_labels_to_report(report, confusion_matrix, labels)

        report_filename = os.path.join(
            output_directory, "response_selection_report.json"
        )
        io_utils.dump_obj_as_json_to_file(report_filename, report)
        logger.info(f"Classification report saved to {report_filename}.")

    else:
        report, precision, f1, accuracy = get_evaluation_metrics(
            target_responses, predicted_responses
        )
        if isinstance(report, str):
            log_evaluation_table(report, precision, f1, accuracy)

    if successes:
        successes_filename = "response_selection_successes.json"
        if output_directory:
            successes_filename = os.path.join(output_directory, successes_filename)
        # save classified samples to file for debugging
        write_response_successes(response_selection_results, successes_filename)

    if errors:
        errors_filename = "response_selection_errors.json"
        if output_directory:
            errors_filename = os.path.join(output_directory, errors_filename)
        # log and save misclassified samples to file for debugging
        write_response_errors(response_selection_results, errors_filename)

    if not disable_plotting:
        confusion_matrix_filename = "response_selection_confusion_matrix.png"
        if output_directory:
            confusion_matrix_filename = os.path.join(
                output_directory, confusion_matrix_filename
            )
        _labels = [response_to_intent_target[label] for label in labels]
        plot_utils.plot_confusion_matrix(
            confusion_matrix,
            classes=_labels,
            title="Response Selection Confusion Matrix",
            output_file=confusion_matrix_filename,
        )

        histogram_filename = "response_selection_histogram.png"
        if output_directory:
            histogram_filename = os.path.join(output_directory, histogram_filename)
        plot_attribute_confidences(
            response_selection_results,
            histogram_filename,
            "response_target",
            "response_prediction",
            title="Response Selection Prediction Confidence Distribution",
        )

    predictions = [
        {
            "text": res.message,
            "intent_target": res.intent_target,
            "response_target": res.response_target,
            "response_predicted": res.response_prediction,
            "confidence": res.confidence,
        }
        for res in response_selection_results
    ]

    return {
        "predictions": predictions,
        "report": report,
        "precision": precision,
        "f1_score": f1,
        "accuracy": accuracy,
    }


def _add_confused_labels_to_report(
    report: Dict[Text, Dict[Text, Any]],
    confusion_matrix: np.ndarray,
    labels: List[Text],
    exclude_labels: Optional[List[Text]] = None,
) -> Dict[Text, Dict[Text, Union[Dict, Any]]]:
    """Adds a field "confused_with" to the evaluation report.

    The value is a dict of {"false_positive_label": false_positive_count} pairs.
    If there are no false positives in the confusion matrix,
    the dict will be empty. Typically we include the two most
    commonly false positive labels, three in the rare case that
    the diagonal element in the confusion matrix is not one of the
    three highest values in the row.

    Args:
        report: the evaluation report
        confusion_matrix: confusion matrix
        labels: list of labels

    Returns: updated evaluation report
    """
    if exclude_labels is None:
        exclude_labels = []

    # sort confusion matrix by false positives
    indices = np.argsort(confusion_matrix, axis=1)
    n_candidates = min(3, len(labels))

    for label in labels:
        if label in exclude_labels:
            continue
        # it is possible to predict intent 'None'
        if report.get(label):
            report[label]["confused_with"] = {}

    for i, label in enumerate(labels):
        if label in exclude_labels:
            continue
        for j in range(n_candidates):
            label_idx = indices[i, -(1 + j)]
            false_pos_label = labels[label_idx]
            false_positives = int(confusion_matrix[i, label_idx])
            if (
                false_pos_label != label
                and false_pos_label not in exclude_labels
                and false_positives > 0
            ):
                report[label]["confused_with"][false_pos_label] = false_positives

    return report


def evaluate_intents(
    intent_results: List[IntentEvaluationResult],
    output_directory: Optional[Text],
    successes: bool,
    errors: bool,
    disable_plotting: bool,
) -> Dict:  # pragma: no cover
    """Creates summary statistics for intents.

    Only considers those examples with a set intent. Others are filtered out.
    Returns a dictionary of containing the evaluation result.

    Args:
        intent_results: intent evaluation results
        output_directory: directory to store files to
        successes: if True correct predictions are written to disk
        errors: if True incorrect predictions are written to disk
        disable_plotting: if True no plots are created

    Returns: dictionary with evaluation results
    """
    import sklearn.metrics
    import sklearn.utils.multiclass

    # remove empty intent targets
    num_examples = len(intent_results)
    intent_results = remove_empty_intent_examples(intent_results)

    logger.info(
        f"Intent Evaluation: Only considering those {len(intent_results)} examples "
        f"that have a defined intent out of {num_examples} examples."
    )

    target_intents, predicted_intents = _targets_predictions_from(
        intent_results, "intent_target", "intent_prediction"
    )

    confusion_matrix = sklearn.metrics.confusion_matrix(
        target_intents, predicted_intents
    )
    labels = sklearn.utils.multiclass.unique_labels(target_intents, predicted_intents)

    if output_directory:
        report, precision, f1, accuracy = get_evaluation_metrics(
            target_intents, predicted_intents, output_dict=True
        )
        report = _add_confused_labels_to_report(report, confusion_matrix, labels)

        report_filename = os.path.join(output_directory, "intent_report.json")
        io_utils.dump_obj_as_json_to_file(report_filename, report)
        logger.info(f"Classification report saved to {report_filename}.")

    else:
        report, precision, f1, accuracy = get_evaluation_metrics(
            target_intents, predicted_intents
        )
        if isinstance(report, str):
            log_evaluation_table(report, precision, f1, accuracy)

    if successes:
        successes_filename = "intent_successes.json"
        if output_directory:
            successes_filename = os.path.join(output_directory, successes_filename)
        # save classified samples to file for debugging
        write_intent_successes(intent_results, successes_filename)

    if errors:
        errors_filename = "intent_errors.json"
        if output_directory:
            errors_filename = os.path.join(output_directory, errors_filename)
        # log and save misclassified samples to file for debugging
        write_intent_errors(intent_results, errors_filename)

    if not disable_plotting:
        confusion_matrix_filename = "intent_confusion_matrix.png"
        if output_directory:
            confusion_matrix_filename = os.path.join(
                output_directory, confusion_matrix_filename
            )
        plot_utils.plot_confusion_matrix(
            confusion_matrix,
            classes=labels,
            title="Intent Confusion matrix",
            output_file=confusion_matrix_filename,
        )

        histogram_filename = "intent_histogram.png"
        if output_directory:
            histogram_filename = os.path.join(output_directory, histogram_filename)
        plot_attribute_confidences(
            intent_results,
            histogram_filename,
            "intent_target",
            "intent_prediction",
            title="Intent Prediction Confidence Distribution",
        )

    predictions = [
        {
            "text": res.message,
            "intent": res.intent_target,
            "predicted": res.intent_prediction,
            "confidence": res.confidence,
        }
        for res in intent_results
    ]

    return {
        "predictions": predictions,
        "report": report,
        "precision": precision,
        "f1_score": f1,
        "accuracy": accuracy,
    }


def merge_labels(
    aligned_predictions: List[Dict], extractor: Optional[Text] = None
) -> List[Text]:
    """Concatenates all labels of the aligned predictions.

    Takes the aligned prediction labels which are grouped for each message
    and concatenates them.

    Args:
        aligned_predictions: aligned predictions
        extractor: entity extractor name

    Returns: concatenated predictions
    """

    if extractor:
        label_lists = [ap["extractor_labels"][extractor] for ap in aligned_predictions]
    else:
        label_lists = [ap["target_labels"] for ap in aligned_predictions]

    return list(itertools.chain(*label_lists))


def merge_confidences(
    aligned_predictions: List[Dict], extractor: Optional[Text] = None
) -> List[float]:
    """Concatenates all confidences of the aligned predictions.

    Takes the aligned prediction confidences which are grouped for each message
    and concatenates them.

    Args:
        aligned_predictions: aligned predictions
        extractor: entity extractor name

    Returns: concatenated confidences
    """

    label_lists = [ap["confidences"][extractor] for ap in aligned_predictions]
    return list(itertools.chain(*label_lists))


def substitute_labels(labels: List[Text], old: Text, new: Text) -> List[Text]:
    """Replaces label names in a list of labels.

    Args:
        labels: list of labels
        old: old label name that should be replaced
        new: new label name

    Returns: updated labels
    """
    return [new if label == old else label for label in labels]


def write_incorrect_entity_predictions(
    entity_results: List[EntityEvaluationResult],
    merged_targets: List[Text],
    merged_predictions: List[Text],
    error_filename: Text,
) -> None:
    """Write incorrect entity predictions to a file.

    Args:
        entity_results: response selection evaluation result
        merged_predictions: list of predicted entity labels
        merged_targets: list of true entity labels
        error_filename: filename of file to save incorrect predictions to
    """
    errors = collect_incorrect_entity_predictions(
        entity_results, merged_predictions, merged_targets
    )

    if errors:
        io_utils.dump_obj_as_json_to_file(error_filename, errors)
        logger.info(f"Incorrect entity predictions saved to {error_filename}.")
        logger.debug(
            "\n\nThese intent examples could not be classified "
            "correctly: \n{}".format(errors)
        )
    else:
        logger.info("Your model predicted all entities successfully.")


def collect_incorrect_entity_predictions(
    entity_results: List[EntityEvaluationResult],
    merged_predictions: List[Text],
    merged_targets: List[Text],
):
    """Get incorrect entity predictions.

    Args:
        entity_results: entity evaluation results
        merged_predictions: list of predicted entity labels
        merged_targets: list of true entity labels

    Returns: list of incorrect predictions
    """
    errors = []
    offset = 0
    for entity_result in entity_results:
        for i in range(offset, offset + len(entity_result.tokens)):
            if merged_targets[i] != merged_predictions[i]:
                errors.append(
                    {
                        "text": entity_result.message,
                        "entities": entity_result.entity_targets,
                        "predicted_entities": entity_result.entity_predictions,
                    }
                )
                break
        offset += len(entity_result.tokens)
    return errors


def write_successful_entity_predictions(
    entity_results: List[EntityEvaluationResult],
    merged_targets: List[Text],
    merged_predictions: List[Text],
    successes_filename: Text,
) -> None:
    """Write correct entity predictions to a file.

    Args:
        entity_results: response selection evaluation result
        merged_predictions: list of predicted entity labels
        merged_targets: list of true entity labels
        successes_filename: filename of file to save correct predictions to
    """
    successes = collect_successful_entity_predictions(
        entity_results, merged_predictions, merged_targets
    )

    if successes:
        io_utils.dump_obj_as_json_to_file(successes_filename, successes)
        logger.info(f"Successful entity predictions saved to {successes_filename}.")
        logger.debug(
            f"\n\nSuccessfully predicted the following entities: \n{successes}"
        )
    else:
        logger.info("No successful entity prediction found.")


def collect_successful_entity_predictions(
    entity_results: List[EntityEvaluationResult],
    merged_predictions: List[Text],
    merged_targets: List[Text],
):
    """Get correct entity predictions.

    Args:
        entity_results: entity evaluation results
        merged_predictions: list of predicted entity labels
        merged_targets: list of true entity labels

    Returns: list of correct predictions
    """
    successes = []
    offset = 0
    for entity_result in entity_results:
        for i in range(offset, offset + len(entity_result.tokens)):
            if (
                merged_targets[i] == merged_predictions[i]
                and merged_targets[i] != NO_ENTITY
            ):
                successes.append(
                    {
                        "text": entity_result.message,
                        "entities": entity_result.entity_targets,
                        "predicted_entities": entity_result.entity_predictions,
                    }
                )
                break
        offset += len(entity_result.tokens)
    return successes


def evaluate_entities(
    entity_results: List[EntityEvaluationResult],
    extractors: Set[Text],
    output_directory: Optional[Text],
    successes: bool,
    errors: bool,
    disable_plotting: bool,
) -> Dict:  # pragma: no cover
    """Creates summary statistics for each entity extractor.

    Logs precision, recall, and F1 per entity type for each extractor.

    Args:
        entity_results: entity evaluation results
        extractors: entity extractors to consider
        output_directory: directory to store files to
        successes: if True correct predictions are written to disk
        errors: if True incorrect predictions are written to disk
        disable_plotting: if True no plots are created

    Returns: dictionary with evaluation results
    """
    import sklearn.metrics
    import sklearn.utils.multiclass

    aligned_predictions = align_all_entity_predictions(entity_results, extractors)
    merged_targets = merge_labels(aligned_predictions)
    merged_targets = substitute_labels(merged_targets, NO_ENTITY_TAG, NO_ENTITY)

    result = {}

    for extractor in extractors:
        merged_predictions = merge_labels(aligned_predictions, extractor)
        merged_predictions = substitute_labels(
            merged_predictions, NO_ENTITY_TAG, NO_ENTITY
        )

        logger.info(f"Evaluation for entity extractor: {extractor} ")

        confusion_matrix = sklearn.metrics.confusion_matrix(
            merged_targets, merged_predictions
        )
        labels = sklearn.utils.multiclass.unique_labels(
            merged_targets, merged_predictions
        )

        if output_directory:
            report_filename = f"{extractor}_report.json"
            extractor_report_filename = os.path.join(output_directory, report_filename)

            report, precision, f1, accuracy = get_evaluation_metrics(
                merged_targets,
                merged_predictions,
                output_dict=True,
                exclude_label=NO_ENTITY,
            )
            report = _add_confused_labels_to_report(
                report, confusion_matrix, labels, [NO_ENTITY]
            )

            io_utils.dump_obj_as_json_to_file(extractor_report_filename, report)

            logger.info(
                "Classification report for '{}' saved to '{}'."
                "".format(extractor, extractor_report_filename)
            )

        else:
            report, precision, f1, accuracy = get_evaluation_metrics(
                merged_targets,
                merged_predictions,
                output_dict=False,
                exclude_label=NO_ENTITY,
            )
            if isinstance(report, str):
                log_evaluation_table(report, precision, f1, accuracy)

        if successes:
            successes_filename = f"{extractor}_successes.json"
            if output_directory:
                successes_filename = os.path.join(output_directory, successes_filename)
            # save classified samples to file for debugging
            write_successful_entity_predictions(
                entity_results, merged_targets, merged_predictions, successes_filename
            )

        if errors:
            errors_filename = f"{extractor}_errors.json"
            if output_directory:
                errors_filename = os.path.join(output_directory, errors_filename)
            # log and save misclassified samples to file for debugging
            write_incorrect_entity_predictions(
                entity_results, merged_targets, merged_predictions, errors_filename
            )

        if not disable_plotting:
            confusion_matrix_filename = f"{extractor}_confusion_matrix.png"
            if output_directory:
                confusion_matrix_filename = os.path.join(
                    output_directory, confusion_matrix_filename
                )
            plot_utils.plot_confusion_matrix(
                confusion_matrix,
                classes=labels,
                title="Entity Confusion matrix",
                output_file=confusion_matrix_filename,
            )

            if extractor in EXTRACTORS_WITH_CONFIDENCES:
                merged_confidences = merge_confidences(aligned_predictions, extractor)
                histogram_filename = f"{extractor}_histogram.png"
                if output_directory:
                    histogram_filename = os.path.join(
                        output_directory, histogram_filename
                    )
                plot_entity_confidences(
                    merged_targets,
                    merged_predictions,
                    merged_confidences,
                    title="Entity Confusion matrix",
                    hist_filename=histogram_filename,
                )

        result[extractor] = {
            "report": report,
            "precision": precision,
            "f1_score": f1,
            "accuracy": accuracy,
        }

    return result


def is_token_within_entity(token: Token, entity: Dict) -> bool:
    """Checks if a token is within the boundaries of an entity."""
    return determine_intersection(token, entity) == len(token.text)


def does_token_cross_borders(token: Token, entity: Dict) -> bool:
    """Checks if a token crosses the boundaries of an entity."""

    num_intersect = determine_intersection(token, entity)
    return 0 < num_intersect < len(token.text)


def determine_intersection(token: Token, entity: Dict) -> int:
    """Calculates how many characters a given token and entity share."""

    pos_token = set(range(token.start, token.end))
    pos_entity = set(range(entity["start"], entity["end"]))
    return len(pos_token.intersection(pos_entity))


def do_entities_overlap(entities: List[Dict]) -> bool:
    """Checks if entities overlap.

    I.e. cross each others start and end boundaries.

    Args:
        entities: list of entities

    Returns: true if entities overlap, false otherwise.
    """
    sorted_entities = sorted(entities, key=lambda e: e["start"])
    for i in range(len(sorted_entities) - 1):
        curr_ent = sorted_entities[i]
        next_ent = sorted_entities[i + 1]
        if (
            next_ent["start"] < curr_ent["end"]
            and next_ent["entity"] != curr_ent["entity"]
        ):
            logger.warning(f"Overlapping entity {curr_ent} with {next_ent}")
            return True

    return False


def find_intersecting_entities(token: Token, entities: List[Dict]) -> List[Dict]:
    """Finds the entities that intersect with a token.

    Args:
        token: a single token
        entities: entities found by a single extractor

    Returns: list of entities
    """
    candidates = []
    for e in entities:
        if is_token_within_entity(token, e):
            candidates.append(e)
        elif does_token_cross_borders(token, e):
            candidates.append(e)
            logger.debug(
                "Token boundary error for token {}({}, {}) "
                "and entity {}"
                "".format(token.text, token.start, token.end, e)
            )
    return candidates


def pick_best_entity_fit(
    token: Token, candidates: List[Dict[Text, Any]]
) -> Optional[Dict[Text, Any]]:
    """
    Determines the best fitting entity given intersecting entities.

    Args:
        token: a single token
        candidates: entities found by a single extractor
        attribute_key: the attribute key of interest

    Returns:
        the value of the attribute key of the best fitting entity
    """
    if len(candidates) == 0:
        return None
    elif len(candidates) == 1:
        return candidates[0]
    else:
        best_fit = np.argmax([determine_intersection(token, c) for c in candidates])
        return candidates[int(best_fit)]


def determine_token_labels(
    token: Token,
    entities: List[Dict],
    extractors: Optional[Set[Text]] = None,
    attribute_key: Text = ENTITY_ATTRIBUTE_TYPE,
) -> Text:
    """
    Determines the token label for the provided attribute key given entities that do
    not overlap.

    Args:
        token: a single token
        entities: entities found by a single extractor
        extractors: list of extractors
        attribute_key: the attribute key for which the entity type should be returned
    Returns:
        entity type
    """
    entity = determine_entity_for_token(token, entities, extractors)

    if entity is None:
        return NO_ENTITY_TAG

    label = entity.get(attribute_key)

    if not label:
        return NO_ENTITY_TAG

    return label


def determine_entity_for_token(
    token: Token,
    entities: List[Dict[Text, Any]],
    extractors: Optional[Set[Text]] = None,
) -> Optional[Dict[Text, Any]]:
    """
    Determines the best fitting entity for the given token, given entities that do
    not overlap.

    Args:
        token: a single token
        entities: entities found by a single extractor
        extractors: list of extractors

    Returns:
        entity type
    """
    if entities is None or len(entities) == 0:
        return None
    if not do_extractors_support_overlap(extractors) and do_entities_overlap(entities):
        raise ValueError("The possible entities should not overlap.")

    candidates = find_intersecting_entities(token, entities)
    return pick_best_entity_fit(token, candidates)


def do_extractors_support_overlap(extractors: Optional[Set[Text]]) -> bool:
    """Checks if extractors support overlapping entities"""
    if extractors is None:
        return False

    from rasa.nlu.extractors.crf_entity_extractor import CRFEntityExtractor

    return CRFEntityExtractor.name not in extractors


def align_entity_predictions(
    result: EntityEvaluationResult, extractors: Set[Text]
) -> Dict:
    """Aligns entity predictions to the message tokens.

    Determines for every token the true label based on the
    prediction targets and the label assigned by each
    single extractor.

    Args:
        result: entity evaluation result
        extractors: the entity extractors that should be considered

    Returns: dictionary containing the true token labels and token labels
             from the extractors
    """
    true_token_labels = []
    entities_by_extractors: Dict[Text, List] = {
        extractor: [] for extractor in extractors
    }
    for p in result.entity_predictions:
        entities_by_extractors[p[EXTRACTOR]].append(p)
    extractor_labels: Dict[Text, List] = {extractor: [] for extractor in extractors}
    extractor_confidences: Dict[Text, List] = {
        extractor: [] for extractor in extractors
    }
    for t in result.tokens:
        true_token_labels.append(_concat_entity_labels(t, result.entity_targets))
        for extractor, entities in entities_by_extractors.items():
            extracted_labels = _concat_entity_labels(t, entities, {extractor})
            extracted_confidences = _get_entity_confidences(t, entities, {extractor})
            extractor_labels[extractor].append(extracted_labels)
            extractor_confidences[extractor].append(extracted_confidences)

    return {
        "target_labels": true_token_labels,
        "extractor_labels": extractor_labels,
        "confidences": extractor_confidences,
    }


def _concat_entity_labels(
    token: Token, entities: List[Dict], extractors: Optional[Set[Text]] = None
) -> Text:
    """Concatenate labels for entity type, role, and group for evaluation.

    In order to calculate metrics also for entity type, role, and group we need to
    concatenate their labels. For example, 'location.destination'. This allows
    us to report metrics for every combination of entity type, role, and group.

    Args:
        token: the token we are looking at
        entities: the available entities
        extractors: the extractor of interest

    Returns:
        the entity label of the provided token
    """
    entity_label = determine_token_labels(
        token, entities, extractors, ENTITY_ATTRIBUTE_TYPE
    )
    group_label = determine_token_labels(
        token, entities, extractors, ENTITY_ATTRIBUTE_GROUP
    )
    role_label = determine_token_labels(
        token, entities, extractors, ENTITY_ATTRIBUTE_ROLE
    )

    if entity_label == role_label == group_label == NO_ENTITY_TAG:
        return NO_ENTITY_TAG

    labels = [entity_label, group_label, role_label]
    labels = [label for label in labels if label != NO_ENTITY_TAG]

    return ".".join(labels)


def _get_entity_confidences(
    token: Token, entities: List[Dict], extractors: Optional[Set[Text]] = None
) -> float:
    """Get the confidence value of the best fitting entity.

    If multiple confidence values are present, e.g. for type, role, group, we
    pick the lowest confidence value.

    Args:
        token: the token we are looking at
        entities: the available entities
        extractors: the extractor of interest

    Returns:
        the confidence value
    """
    entity = determine_entity_for_token(token, entities, extractors)

    if entity is None:
        return 0.0

    if entity.get("extractor") not in EXTRACTORS_WITH_CONFIDENCES:
        return 0.0

    conf_type = entity.get(ENTITY_ATTRIBUTE_CONFIDENCE_TYPE) or 1.0
    conf_role = entity.get(ENTITY_ATTRIBUTE_CONFIDENCE_ROLE) or 1.0
    conf_group = entity.get(ENTITY_ATTRIBUTE_CONFIDENCE_GROUP) or 1.0

    return min(conf_type, conf_role, conf_group)


def align_all_entity_predictions(
    entity_results: List[EntityEvaluationResult], extractors: Set[Text]
) -> List[Dict]:
    """Aligns entity predictions to the message tokens for the whole dataset
    using align_entity_predictions.

    Args:
        entity_results: list of entity prediction results
        extractors: the entity extractors that should be considered

    Returns: list of dictionaries containing the true token labels and token
    labels from the extractors
    """
    aligned_predictions = []
    for result in entity_results:
        aligned_predictions.append(align_entity_predictions(result, extractors))

    return aligned_predictions


def get_eval_data(
    interpreter: Interpreter, test_data: TrainingData
) -> Tuple[
    List[IntentEvaluationResult],
    List[ResponseSelectionEvaluationResult],
    List[EntityEvaluationResult],
]:  # pragma: no cover
    """Runs the model for the test set and extracts targets and predictions.

    Returns intent results (intent targets and predictions, the original
    messages and the confidences of the predictions), response results (
    response targets and predictions) as well as entity results
    (entity_targets, entity_predictions, and tokens).

    Args:
        interpreter: the interpreter
        test_data: test data

    Returns: intent, response, and entity evaluation results
    """
    logger.info("Running model for predictions:")

    intent_results, entity_results, response_selection_results = [], [], []

    response_labels = [
        e.get("response")
        for e in test_data.intent_examples
        if e.get("response") is not None
    ]
    intent_labels = [e.get("intent") for e in test_data.intent_examples]
    should_eval_intents = (
        is_intent_classifier_present(interpreter) and len(set(intent_labels)) >= 2
    )
    should_eval_response_selection = (
        is_response_selector_present(interpreter) and len(set(response_labels)) >= 2
    )
    available_response_selector_types = get_available_response_selector_types(
        interpreter
    )

    should_eval_entities = is_entity_extractor_present(interpreter)

    for example in tqdm(test_data.training_examples):
        result = interpreter.parse(example.text, only_output_properties=False)

        if should_eval_intents:
            intent_prediction = result.get("intent", {}) or {}
            intent_results.append(
                IntentEvaluationResult(
                    example.get("intent", ""),
                    intent_prediction.get("name"),
                    result.get("text", {}),
                    intent_prediction.get("confidence"),
                )
            )

        if should_eval_response_selection:

            # including all examples here. Empty response examples are filtered at the
            # time of metric calculation
            intent_target = example.get("intent", "")
            selector_properties = result.get(RESPONSE_SELECTOR_PROPERTY_NAME, {})

            if intent_target in available_response_selector_types:
                response_prediction_key = intent_target
            else:
                response_prediction_key = DEFAULT_OPEN_UTTERANCE_TYPE

            response_prediction = selector_properties.get(
                response_prediction_key, {}
            ).get(OPEN_UTTERANCE_PREDICTION_KEY, {})

            response_target = example.get("response", "")

            complete_intent = example.get_combined_intent_response_key()

            response_selection_results.append(
                ResponseSelectionEvaluationResult(
                    complete_intent,
                    response_target,
                    response_prediction.get("name"),
                    result.get("text", {}),
                    response_prediction.get("confidence"),
                )
            )

        if should_eval_entities:
            entity_results.append(
                EntityEvaluationResult(
                    example.get("entities", []),
                    result.get("entities", []),
                    result.get("tokens", []),
                    result.get("text", ""),
                )
            )

    return intent_results, response_selection_results, entity_results


def get_entity_extractors(interpreter: Interpreter) -> Set[Text]:
    """Finds the names of entity extractors used by the interpreter.

    Processors are removed since they do not detect the boundaries themselves.

    Args:
        interpreter: the interpreter

    Returns: entity extractor names
    """
    from rasa.nlu.extractors.extractor import EntityExtractor
    from rasa.nlu.classifiers.diet_classifier import DIETClassifier

    extractors = set()
    for c in interpreter.pipeline:
        if isinstance(c, EntityExtractor):
            if isinstance(c, DIETClassifier):
                if c.component_config[ENTITY_RECOGNITION]:
                    extractors.add(c.name)
            else:
                extractors.add(c.name)

    return extractors - ENTITY_PROCESSORS


def is_entity_extractor_present(interpreter: Interpreter) -> bool:
    """Checks whether entity extractor is present."""

    extractors = get_entity_extractors(interpreter)
    return extractors != []


def is_intent_classifier_present(interpreter: Interpreter) -> bool:
    """Checks whether intent classifier is present."""

    from rasa.nlu.classifiers.classifier import IntentClassifier

    intent_classifiers = [
        c.name for c in interpreter.pipeline if isinstance(c, IntentClassifier)
    ]
    return intent_classifiers != []


def is_response_selector_present(interpreter: Interpreter) -> bool:
    """Checks whether response selector is present."""

    from rasa.nlu.selectors.response_selector import ResponseSelector

    response_selectors = [
        c.name for c in interpreter.pipeline if isinstance(c, ResponseSelector)
    ]
    return response_selectors != []


def get_available_response_selector_types(interpreter: Interpreter) -> List[Text]:
    """Gets all available response selector types."""

    from rasa.nlu.selectors.response_selector import ResponseSelector

    response_selector_types = [
        c.retrieval_intent
        for c in interpreter.pipeline
        if isinstance(c, ResponseSelector)
    ]

    return response_selector_types


def remove_pretrained_extractors(pipeline: List[Component]) -> List[Component]:
    """Remove pre-trained extractors from the pipeline.

    Remove pre-trained extractors so that entities from pre-trained extractors
    are not predicted upon parsing.

    Args:
        pipeline: the pipeline

    Returns:
        Updated pipeline
    """
    pipeline = [c for c in pipeline if c.name not in PRETRAINED_EXTRACTORS]
    return pipeline


def run_evaluation(
    data_path: Text,
    model_path: Text,
    output_directory: Optional[Text] = None,
    successes: bool = False,
    errors: bool = False,
    component_builder: Optional[ComponentBuilder] = None,
    disable_plotting: bool = False,
) -> Dict:  # pragma: no cover
    """Evaluate intent classification, response selection and entity extraction.

    Args:
        data_path: path to the test data
        model_path: path to the model
        output_directory: path to folder where all output will be stored
        successes: if true successful predictions are written to a file
        errors: if true incorrect predictions are written to a file
        component_builder: component builder
        disable_plotting: if true confusion matrix and histogram will not be rendered

    Returns: dictionary containing evaluation results
    """
    import rasa.nlu.training_data

    # get the metadata config from the package data
    interpreter = Interpreter.load(model_path, component_builder)

    interpreter.pipeline = remove_pretrained_extractors(interpreter.pipeline)
    test_data = rasa.nlu.training_data.load_data(
        data_path, interpreter.model_metadata.language
    )

    result: Dict[Text, Optional[Dict]] = {
        "intent_evaluation": None,
        "entity_evaluation": None,
        "response_selection_evaluation": None,
    }

    if output_directory:
        io_utils.create_directory(output_directory)

    intent_results, response_selection_results, entity_results, = get_eval_data(
        interpreter, test_data
    )

    if intent_results:
        logger.info("Intent evaluation results:")
        result["intent_evaluation"] = evaluate_intents(
            intent_results, output_directory, successes, errors, disable_plotting
        )

    if response_selection_results:
        logger.info("Response selection evaluation results:")
        result["response_selection_evaluation"] = evaluate_response_selections(
            response_selection_results,
            output_directory,
            successes,
            errors,
            disable_plotting,
        )

    if entity_results:
        logger.info("Entity evaluation results:")
        extractors = get_entity_extractors(interpreter)
        result["entity_evaluation"] = evaluate_entities(
            entity_results,
            extractors,
            output_directory,
            successes,
            errors,
            disable_plotting,
        )

    return result


def generate_folds(
    n: int, training_data: TrainingData
) -> Iterator[Tuple[TrainingData, TrainingData]]:
    """Generates n cross validation folds for given training data."""

    from sklearn.model_selection import StratifiedKFold

    skf = StratifiedKFold(n_splits=n, shuffle=True)
    x = training_data.intent_examples

    # Get labels with response key appended to intent name because we want a
    # stratified split on all intents(including retrieval intents if they exist)
    y = [example.get_combined_intent_response_key() for example in x]
    for i_fold, (train_index, test_index) in enumerate(skf.split(x, y)):
        logger.debug(f"Fold: {i_fold}")
        train = [x[i] for i in train_index]
        test = [x[i] for i in test_index]
        yield (
            TrainingData(
                training_examples=train,
                entity_synonyms=training_data.entity_synonyms,
                regex_features=training_data.regex_features,
            ),
            TrainingData(
                training_examples=test,
                entity_synonyms=training_data.entity_synonyms,
                regex_features=training_data.regex_features,
            ),
        )


def combine_result(
    intent_metrics: IntentMetrics,
    entity_metrics: EntityMetrics,
    response_selection_metrics: ResponseSelectionMetrics,
    interpreter: Interpreter,
    data: TrainingData,
    intent_results: Optional[List[IntentEvaluationResult]] = None,
    entity_results: Optional[List[EntityEvaluationResult]] = None,
    response_selection_results: Optional[
        List[ResponseSelectionEvaluationResult]
    ] = None,
) -> Tuple[IntentMetrics, EntityMetrics, ResponseSelectionMetrics]:
    """Collects intent, response selection and entity metrics for cross validation
    folds.

    If `intent_results`, `response_selection_results` or `entity_results` is provided
    as a list, prediction results are also collected.

    Args:
        intent_metrics: intent metrics
        entity_metrics: entity metrics
        response_selection_metrics: response selection metrics
        interpreter: the interpreter
        data: training data
        intent_results: intent evaluation results
        entity_results: entity evaluation results
        response_selection_results: reponse selection evaluation results

    Returns: intent, entity, and response selection metrics
    """
    (
        intent_current_metrics,
        entity_current_metrics,
        response_selection_current_metrics,
        current_intent_results,
        current_entity_results,
        current_response_selection_results,
    ) = compute_metrics(interpreter, data)

    if intent_results is not None:
        intent_results += current_intent_results

    if entity_results is not None:
        entity_results += current_entity_results

    if response_selection_results is not None:
        response_selection_results += current_response_selection_results

    for k, v in intent_current_metrics.items():
        intent_metrics[k] = v + intent_metrics[k]

    for k, v in response_selection_current_metrics.items():
        response_selection_metrics[k] = v + response_selection_metrics[k]

    for extractor, extractor_metric in entity_current_metrics.items():
        entity_metrics[extractor] = {
            k: v + entity_metrics[extractor][k] for k, v in extractor_metric.items()
        }

    return intent_metrics, entity_metrics, response_selection_metrics


def _contains_entity_labels(entity_results: List[EntityEvaluationResult]) -> bool:

    for result in entity_results:
        if result.entity_targets or result.entity_predictions:
            return True


def cross_validate(
    data: TrainingData,
    n_folds: int,
    nlu_config: Union[RasaNLUModelConfig, Text],
    output: Optional[Text] = None,
    successes: bool = False,
    errors: bool = False,
    disable_plotting: bool = False,
) -> Tuple[CVEvaluationResult, CVEvaluationResult, CVEvaluationResult]:
    """Stratified cross validation on data.

    Args:
        data: Training Data
        n_folds: integer, number of cv folds
        nlu_config: nlu config file
        output: path to folder where reports are stored
        successes: if true successful predictions are written to a file
        errors: if true incorrect predictions are written to a file
        disable_plotting: if true no confusion matrix and historgram plates are created

    Returns:
        dictionary with key, list structure, where each entry in list
              corresponds to the relevant result for one fold
    """
    import rasa.nlu.config
    from collections import defaultdict

    if isinstance(nlu_config, str):
        nlu_config = rasa.nlu.config.load(nlu_config)

    if output:
        io_utils.create_directory(output)

    trainer = Trainer(nlu_config)
    trainer.pipeline = remove_pretrained_extractors(trainer.pipeline)

    intent_train_metrics: IntentMetrics = defaultdict(list)
    intent_test_metrics: IntentMetrics = defaultdict(list)
    entity_train_metrics: EntityMetrics = defaultdict(lambda: defaultdict(list))
    entity_test_metrics: EntityMetrics = defaultdict(lambda: defaultdict(list))
    response_selection_train_metrics: ResponseSelectionMetrics = defaultdict(list)
    response_selection_test_metrics: ResponseSelectionMetrics = defaultdict(list)

    intent_test_results: List[IntentEvaluationResult] = []
    entity_test_results: List[EntityEvaluationResult] = []
    response_selection_test_results: List[ResponseSelectionEvaluationResult] = ([])
    intent_classifier_present = False
    response_selector_present = False
    entity_evaluation_possible = False
    extractors: Set[Text] = set()

    for train, test in generate_folds(n_folds, data):
        interpreter = trainer.train(train)

        # calculate train accuracy
        combine_result(
            intent_train_metrics,
            entity_train_metrics,
            response_selection_train_metrics,
            interpreter,
            train,
        )
        # calculate test accuracy
        combine_result(
            intent_test_metrics,
            entity_test_metrics,
            response_selection_test_metrics,
            interpreter,
            test,
            intent_test_results,
            entity_test_results,
            response_selection_test_results,
        )

        if not extractors:
            extractors = get_entity_extractors(interpreter)
            entity_evaluation_possible = (
                entity_evaluation_possible
                or _contains_entity_labels(entity_test_results)
            )

        if is_intent_classifier_present(interpreter):
            intent_classifier_present = True

        if is_response_selector_present(interpreter):
            response_selector_present = True

    if intent_classifier_present and intent_test_results:
        logger.info("Accumulated test folds intent evaluation results:")
        evaluate_intents(
            intent_test_results, output, successes, errors, disable_plotting
        )

    if extractors and entity_evaluation_possible:
        logger.info("Accumulated test folds entity evaluation results:")
        evaluate_entities(
            entity_test_results, extractors, output, successes, errors, disable_plotting
        )

    if response_selector_present and response_selection_test_results:
        logger.info("Accumulated test folds response selection evaluation results:")
        evaluate_response_selections(
            response_selection_test_results, output, successes, errors, disable_plotting
        )

    if not entity_evaluation_possible:
        entity_test_metrics = defaultdict(lambda: defaultdict(list))
        entity_train_metrics = defaultdict(lambda: defaultdict(list))

    return (
        CVEvaluationResult(dict(intent_train_metrics), dict(intent_test_metrics)),
        CVEvaluationResult(dict(entity_train_metrics), dict(entity_test_metrics)),
        CVEvaluationResult(
            dict(response_selection_train_metrics),
            dict(response_selection_test_metrics),
        ),
    )


def _targets_predictions_from(
    results: Union[
        List[IntentEvaluationResult], List[ResponseSelectionEvaluationResult]
    ],
    target_key: Text,
    prediction_key: Text,
) -> Iterator[Iterable[Optional[Text]]]:
    return zip(*[(getattr(r, target_key), getattr(r, prediction_key)) for r in results])


def compute_metrics(
    interpreter: Interpreter, training_data: TrainingData
) -> Tuple[
    IntentMetrics,
    EntityMetrics,
    ResponseSelectionMetrics,
    List[IntentEvaluationResult],
    List[EntityEvaluationResult],
    List[ResponseSelectionEvaluationResult],
]:
    """Computes metrics for intent classification, response selection and entity
    extraction.

    Args:
        interpreter: the interpreter
        training_data: training data

    Returns: intent, response selection and entity metrics, and prediction results.
    """
    intent_results, response_selection_results, entity_results = get_eval_data(
        interpreter, training_data
    )

    intent_results = remove_empty_intent_examples(intent_results)

    response_selection_results = remove_empty_response_examples(
        response_selection_results
    )

    intent_metrics = {}
    if intent_results:
        intent_metrics = _compute_metrics(
            intent_results, "intent_target", "intent_prediction"
        )

    entity_metrics = {}
    if entity_results:
        entity_metrics = _compute_entity_metrics(entity_results, interpreter)

    response_selection_metrics = {}
    if response_selection_results:
        response_selection_metrics = _compute_metrics(
            response_selection_results, "response_target", "response_prediction"
        )

    return (
        intent_metrics,
        entity_metrics,
        response_selection_metrics,
        intent_results,
        entity_results,
        response_selection_results,
    )


def compare_nlu(
    configs: List[Text],
    data: TrainingData,
    exclusion_percentages: List[int],
    f_score_results: Dict[Text, Any],
    model_names: List[Text],
    output: Text,
    runs: int,
) -> List[int]:
    """
    Trains and compares multiple NLU models.
    For each run and exclusion percentage a model per config file is trained.
    Thereby, the model is trained only on the current percentage of training data.
    Afterwards, the model is tested on the complete test data of that run.
    All results are stored in the provided output directory.

    Args:
        configs: config files needed for training
        data: training data
        exclusion_percentages: percentages of training data to exclude during comparison
        f_score_results: dictionary of model name to f-score results per run
        model_names: names of the models to train
        output: the output directory
        runs: number of comparison runs

    Returns: training examples per run
    """

    from rasa.train import train_nlu

    training_examples_per_run = []

    for run in range(runs):

        logger.info("Beginning comparison run {}/{}".format(run + 1, runs))

        run_path = os.path.join(output, "run_{}".format(run + 1))
        io_utils.create_path(run_path)

        test_path = os.path.join(run_path, TEST_DATA_FILE)
        io_utils.create_path(test_path)

        train, test = data.train_test_split()
        io_utils.write_text_file(test.nlu_as_markdown(), test_path)

        for percentage in exclusion_percentages:
            percent_string = f"{percentage}%_exclusion"

            _, train = train.train_test_split(percentage / 100)
            # only count for the first run and ignore the others
            if run == 0:
                training_examples_per_run.append(len(train.training_examples))

            model_output_path = os.path.join(run_path, percent_string)
            train_split_path = os.path.join(model_output_path, "train")
            train_nlu_split_path = os.path.join(train_split_path, TRAIN_DATA_FILE)
            train_nlg_split_path = os.path.join(train_split_path, NLG_DATA_FILE)
            io_utils.create_path(train_nlu_split_path)
            io_utils.write_text_file(train.nlu_as_markdown(), train_nlu_split_path)
            io_utils.write_text_file(train.nlg_as_markdown(), train_nlg_split_path)

            for nlu_config, model_name in zip(configs, model_names):
                logger.info(
                    "Evaluating configuration '{}' with {} training data.".format(
                        model_name, percent_string
                    )
                )

                try:
                    model_path = train_nlu(
                        nlu_config,
                        train_split_path,
                        model_output_path,
                        fixed_model_name=model_name,
                    )
                except Exception as e:
                    logger.warning(f"Training model '{model_name}' failed. Error: {e}")
                    f_score_results[model_name][run].append(0.0)
                    continue

                model_path = os.path.join(get_model(model_path), "nlu")

                output_path = os.path.join(model_output_path, f"{model_name}_report")
                result = run_evaluation(
                    test_path, model_path, output_directory=output_path, errors=True
                )

                f1 = result["intent_evaluation"]["f1_score"]
                f_score_results[model_name][run].append(f1)

    return training_examples_per_run


def _compute_metrics(
    results: Union[
        List[IntentEvaluationResult], List[ResponseSelectionEvaluationResult]
    ],
    target_key: Text,
    prediction_key: Text,
) -> Union[IntentMetrics, ResponseSelectionMetrics]:
    """Computes evaluation metrics for a given corpus and returns the results.

    Args:
        results: evaluation results
        target_key: target key name
        prediction_key: prediction key name

    Returns: metrics
    """
    # compute fold metrics
    targets, predictions = _targets_predictions_from(
        results, target_key, prediction_key
    )
    _, precision, f1, accuracy = get_evaluation_metrics(targets, predictions)

    return {"Accuracy": [accuracy], "F1-score": [f1], "Precision": [precision]}


def _compute_entity_metrics(
    entity_results: List[EntityEvaluationResult], interpreter: Interpreter
) -> EntityMetrics:
    """Computes entity evaluation metrics and returns the results.

    Args:
        entity_results: entity evaluation results
        interpreter: the interpreter

    Returns: entity metrics
    """
    entity_metric_results: EntityMetrics = defaultdict(lambda: defaultdict(list))
    extractors = get_entity_extractors(interpreter)

    if not extractors:
        return entity_metric_results

    aligned_predictions = align_all_entity_predictions(entity_results, extractors)

    merged_targets = merge_labels(aligned_predictions)
    merged_targets = substitute_labels(merged_targets, NO_ENTITY_TAG, NO_ENTITY)

    for extractor in extractors:
        merged_predictions = merge_labels(aligned_predictions, extractor)
        merged_predictions = substitute_labels(
            merged_predictions, NO_ENTITY_TAG, NO_ENTITY
        )
        _, precision, f1, accuracy = get_evaluation_metrics(
            merged_targets, merged_predictions, exclude_label=NO_ENTITY
        )
        entity_metric_results[extractor]["Accuracy"].append(accuracy)
        entity_metric_results[extractor]["F1-score"].append(f1)
        entity_metric_results[extractor]["Precision"].append(precision)

    return entity_metric_results


def log_results(results: IntentMetrics, dataset_name: Text) -> None:
    """Logs results of cross validation.

    Args:
        results: dictionary of results returned from cross validation
        dataset_name: string of which dataset the results are from, e.g. test/train
    """
    for k, v in results.items():
        logger.info(
            "{} {}: {:.3f} ({:.3f})".format(dataset_name, k, np.mean(v), np.std(v))
        )


def log_entity_results(results: EntityMetrics, dataset_name: Text) -> None:
    """Logs entity results of cross validation.

    Args:
        results: dictionary of dictionaries of results returned from cross validation
        dataset_name: string of which dataset the results are from, e.g. test/train
    """
    for extractor, result in results.items():
        logger.info(f"Entity extractor: {extractor}")
        log_results(result, dataset_name)


if __name__ == "__main__":
    raise RuntimeError(
        "Calling `rasa.nlu.test` directly is no longer supported. Please use "
        "`rasa test` to test a combined Core and NLU model or `rasa test nlu` "
        "to test an NLU model."
    )<|MERGE_RESOLUTION|>--- conflicted
+++ resolved
@@ -47,10 +47,7 @@
 
 # Exclude 'EntitySynonymMapper' and 'ResponseSelector' as their super class
 # performs entity extraction but those two classifiers don't
-ENTITY_PROCESSORS = {
-    "EntitySynonymMapper",
-    "ResponseSelector",
-}
+ENTITY_PROCESSORS = {"EntitySynonymMapper", "ResponseSelector"}
 
 EXTRACTORS_WITH_CONFIDENCES = {"CRFEntityExtractor"}
 
@@ -189,11 +186,6 @@
     return filtered
 
 
-<<<<<<< HEAD
-def clean_labels(labels: Iterable[Any]) -> List[Text]:
-    """Get rid of `None` intents. sklearn metrics do not support them."""
-    return [label if label is not None else "" for label in labels]
-=======
 def clean_labels(labels: Iterable[Text]) -> List[Text]:
     """Remove `None` labels. sklearn metrics do not support them.
 
@@ -202,8 +194,7 @@
 
     Returns: cleaned labels
     """
-    return [l if l is not None else "" for l in labels]
->>>>>>> 4fe8f518
+    return [label if label is not None else "" for label in labels]
 
 
 def drop_intents_below_freq(
